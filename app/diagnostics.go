// Copyright (c) 2015-present Mattermost, Inc. All Rights Reserved.
// See LICENSE.txt for license information.

package app

import (
	"path/filepath"
	"runtime"
	"strings"

	rudder "github.com/rudderlabs/analytics-go"
	"github.com/segmentio/analytics-go"

	"github.com/mattermost/mattermost-server/v5/mlog"
	"github.com/mattermost/mattermost-server/v5/model"
	"github.com/mattermost/mattermost-server/v5/store"
)

const (
	SEGMENT_KEY          = "placeholder_segment_key"
	RUDDER_KEY           = "placeholder_rudder_key"
	RUDDER_DATAPLANE_URL = "placeholder_rudder_dataplane_url"

	TRACK_CONFIG_SERVICE            = "config_service"
	TRACK_CONFIG_TEAM               = "config_team"
	TRACK_CONFIG_CLIENT_REQ         = "config_client_requirements"
	TRACK_CONFIG_SQL                = "config_sql"
	TRACK_CONFIG_LOG                = "config_log"
	TRACK_CONFIG_AUDIT              = "config_audit"
	TRACK_CONFIG_NOTIFICATION_LOG   = "config_notifications_log"
	TRACK_CONFIG_FILE               = "config_file"
	TRACK_CONFIG_RATE               = "config_rate"
	TRACK_CONFIG_EMAIL              = "config_email"
	TRACK_CONFIG_PRIVACY            = "config_privacy"
	TRACK_CONFIG_THEME              = "config_theme"
	TRACK_CONFIG_OAUTH              = "config_oauth"
	TRACK_CONFIG_LDAP               = "config_ldap"
	TRACK_CONFIG_COMPLIANCE         = "config_compliance"
	TRACK_CONFIG_LOCALIZATION       = "config_localization"
	TRACK_CONFIG_SAML               = "config_saml"
	TRACK_CONFIG_PASSWORD           = "config_password"
	TRACK_CONFIG_CLUSTER            = "config_cluster"
	TRACK_CONFIG_METRICS            = "config_metrics"
	TRACK_CONFIG_SUPPORT            = "config_support"
	TRACK_CONFIG_NATIVEAPP          = "config_nativeapp"
	TRACK_CONFIG_EXPERIMENTAL       = "config_experimental"
	TRACK_CONFIG_ANALYTICS          = "config_analytics"
	TRACK_CONFIG_ANNOUNCEMENT       = "config_announcement"
	TRACK_CONFIG_ELASTICSEARCH      = "config_elasticsearch"
	TRACK_CONFIG_PLUGIN             = "config_plugin"
	TRACK_CONFIG_DATA_RETENTION     = "config_data_retention"
	TRACK_CONFIG_MESSAGE_EXPORT     = "config_message_export"
	TRACK_CONFIG_DISPLAY            = "config_display"
	TRACK_CONFIG_GUEST_ACCOUNTS     = "config_guest_accounts"
	TRACK_CONFIG_IMAGE_PROXY        = "config_image_proxy"
	TRACK_PERMISSIONS_GENERAL       = "permissions_general"
	TRACK_PERMISSIONS_SYSTEM_SCHEME = "permissions_system_scheme"
	TRACK_PERMISSIONS_TEAM_SCHEMES  = "permissions_team_schemes"
	TRACK_ELASTICSEARCH             = "elasticsearch"
	TRACK_GROUPS                    = "groups"
	TRACK_CHANNEL_MODERATION        = "channel_moderation"

	TRACK_ACTIVITY = "activity"
	TRACK_LICENSE  = "license"
	TRACK_SERVER   = "server"
	TRACK_PLUGINS  = "plugins"
)

<<<<<<< HEAD
func (s *Server) SendDailyDiagnostics() {
	s.sendDailyDiagnostics(false)
=======
// declaring this as var to allow overriding in tests
var SENTRY_DSN = "placeholder_sentry_dsn"

func (a *App) SendDailyDiagnostics() {
	a.sendDailyDiagnostics(false)
>>>>>>> 6a5dd550
}

func (s *Server) sendDailyDiagnostics(override bool) {
	if *s.Config().LogSettings.EnableDiagnostics && s.IsLeader() && (!strings.Contains(SEGMENT_KEY, "placeholder") || override) {
		s.initDiagnostics("")
		s.trackActivity()
		s.trackConfig()
		s.trackLicense()
		s.trackPlugins()
		s.trackServer()
		s.trackPermissions()
		s.trackElasticsearch()
		s.trackGroups()
		s.trackChannelModeration()
	}

	if *a.Config().LogSettings.EnableDiagnostics && a.IsLeader() && ((!strings.Contains(RUDDER_KEY, "placeholder") && !strings.Contains(RUDDER_DATAPLANE_URL, "placeholder")) || override) {
		a.Srv().initRudder(RUDDER_DATAPLANE_URL)
		a.trackActivity()
		a.trackConfig()
		a.trackLicense()
		a.trackPlugins()
		a.trackServer()
		a.trackPermissions()
		a.trackElasticsearch()
		a.trackGroups()
		a.trackChannelModeration()
	}
}

<<<<<<< HEAD
func (s *Server) SendDiagnostic(event string, properties map[string]interface{}) {
	s.diagnosticClient.Enqueue(analytics.Track{
		Event:      event,
		UserId:     s.diagnosticId,
		Properties: properties,
	})
=======
func (a *App) SendDiagnostic(event string, properties map[string]interface{}) {
	if a.Srv().diagnosticClient != nil {
		a.Srv().diagnosticClient.Enqueue(analytics.Track{
			Event:      event,
			UserId:     a.DiagnosticId(),
			Properties: properties,
		})
	}

	if a.Srv().rudderClient != nil {
		a.Srv().rudderClient.Enqueue(rudder.Track{
			Event:      event,
			UserId:     a.DiagnosticId(),
			Properties: properties,
		})
	}
>>>>>>> 6a5dd550
}

func isDefault(setting interface{}, defaultValue interface{}) bool {
	return setting == defaultValue
}

func pluginSetting(pluginSettings *model.PluginSettings, plugin, key string, defaultValue interface{}) interface{} {
	settings, ok := pluginSettings.Plugins[plugin]
	if !ok {
		return defaultValue
	}
	if value, ok := settings[key]; ok {
		return value
	}
	return defaultValue
}

func pluginActivated(pluginStates map[string]*model.PluginState, pluginId string) bool {
	state, ok := pluginStates[pluginId]
	if !ok {
		return false
	}
	return state.Enable
}

func pluginVersion(pluginsAvailable []*model.BundleInfo, pluginId string) string {
	for _, plugin := range pluginsAvailable {
		if plugin.Manifest != nil && plugin.Manifest.Id == pluginId {
			return plugin.Manifest.Version
		}
	}
	return ""
}

func (s *Server) trackActivity() {
	var userCount int64
	var guestAccountsCount int64
	var botAccountsCount int64
	var inactiveUserCount int64
	var publicChannelCount int64
	var privateChannelCount int64
	var directChannelCount int64
	var deletedPublicChannelCount int64
	var deletedPrivateChannelCount int64
	var postsCount int64
	var postsCountPreviousDay int64
	var botPostsCountPreviousDay int64
	var slashCommandsCount int64
	var incomingWebhooksCount int64
	var outgoingWebhooksCount int64

	activeUsersDailyCountChan := make(chan store.StoreResult, 1)
	go func() {
		count, err := s.Store.User().AnalyticsActiveCount(DAY_MILLISECONDS, model.UserCountOptions{IncludeBotAccounts: false, IncludeDeleted: false})
		activeUsersDailyCountChan <- store.StoreResult{Data: count, Err: err}
		close(activeUsersDailyCountChan)
	}()

	activeUsersMonthlyCountChan := make(chan store.StoreResult, 1)
	go func() {
		count, err := s.Store.User().AnalyticsActiveCount(MONTH_MILLISECONDS, model.UserCountOptions{IncludeBotAccounts: false, IncludeDeleted: false})
		activeUsersMonthlyCountChan <- store.StoreResult{Data: count, Err: err}
		close(activeUsersMonthlyCountChan)
	}()

	if count, err := s.Store.User().Count(model.UserCountOptions{IncludeDeleted: true}); err == nil {
		userCount = count
	}

	if count, err := s.Store.User().AnalyticsGetGuestCount(); err == nil {
		guestAccountsCount = count
	}

	if count, err := s.Store.User().Count(model.UserCountOptions{IncludeBotAccounts: true, ExcludeRegularUsers: true}); err == nil {
		botAccountsCount = count
	}

	if iucr, err := s.Store.User().AnalyticsGetInactiveUsersCount(); err == nil {
		inactiveUserCount = iucr
	}

	teamCount, err := s.Store.Team().AnalyticsTeamCount(false)
	if err != nil {
		mlog.Error(err.Error())
	}

	if ucc, err := s.Store.Channel().AnalyticsTypeCount("", "O"); err == nil {
		publicChannelCount = ucc
	}

	if pcc, err := s.Store.Channel().AnalyticsTypeCount("", "P"); err == nil {
		privateChannelCount = pcc
	}

	if dcc, err := s.Store.Channel().AnalyticsTypeCount("", "D"); err == nil {
		directChannelCount = dcc
	}

	if duccr, err := s.Store.Channel().AnalyticsDeletedTypeCount("", "O"); err == nil {
		deletedPublicChannelCount = duccr
	}

	if dpccr, err := s.Store.Channel().AnalyticsDeletedTypeCount("", "P"); err == nil {
		deletedPrivateChannelCount = dpccr
	}

	postsCount, _ = s.Store.Post().AnalyticsPostCount("", false, false)

	postCountsOptions := &model.AnalyticsPostCountsOptions{TeamId: "", BotsOnly: false, YesterdayOnly: true}
	postCountsYesterday, _ := s.Store.Post().AnalyticsPostCountsByDay(postCountsOptions)
	postsCountPreviousDay = 0
	if len(postCountsYesterday) > 0 {
		postsCountPreviousDay = int64(postCountsYesterday[0].Value)
	}

	postCountsOptions = &model.AnalyticsPostCountsOptions{TeamId: "", BotsOnly: true, YesterdayOnly: true}
	botPostCountsYesterday, _ := s.Store.Post().AnalyticsPostCountsByDay(postCountsOptions)
	botPostsCountPreviousDay = 0
	if len(botPostCountsYesterday) > 0 {
		botPostsCountPreviousDay = int64(botPostCountsYesterday[0].Value)
	}

	slashCommandsCount, _ = s.Store.Command().AnalyticsCommandCount("")

	if c, err := s.Store.Webhook().AnalyticsIncomingCount(""); err == nil {
		incomingWebhooksCount = c
	}

	outgoingWebhooksCount, _ = s.Store.Webhook().AnalyticsOutgoingCount("")

	var activeUsersDailyCount int64
	if r := <-activeUsersDailyCountChan; r.Err == nil {
		activeUsersDailyCount = r.Data.(int64)
	}

	var activeUsersMonthlyCount int64
	if r := <-activeUsersMonthlyCountChan; r.Err == nil {
		activeUsersMonthlyCount = r.Data.(int64)
	}

	s.SendDiagnostic(TRACK_ACTIVITY, map[string]interface{}{
		"registered_users":             userCount,
		"bot_accounts":                 botAccountsCount,
		"guest_accounts":               guestAccountsCount,
		"active_users_daily":           activeUsersDailyCount,
		"active_users_monthly":         activeUsersMonthlyCount,
		"registered_deactivated_users": inactiveUserCount,
		"teams":                        teamCount,
		"public_channels":              publicChannelCount,
		"private_channels":             privateChannelCount,
		"direct_message_channels":      directChannelCount,
		"public_channels_deleted":      deletedPublicChannelCount,
		"private_channels_deleted":     deletedPrivateChannelCount,
		"posts_previous_day":           postsCountPreviousDay,
		"bot_posts_previous_day":       botPostsCountPreviousDay,
		"posts":                        postsCount,
		"slash_commands":               slashCommandsCount,
		"incoming_webhooks":            incomingWebhooksCount,
		"outgoing_webhooks":            outgoingWebhooksCount,
	})
}

func (s *Server) trackConfig() {
	cfg := s.Config()
	s.SendDiagnostic(TRACK_CONFIG_SERVICE, map[string]interface{}{
		"web_server_mode":                                         *cfg.ServiceSettings.WebserverMode,
		"enable_security_fix_alert":                               *cfg.ServiceSettings.EnableSecurityFixAlert,
		"enable_insecure_outgoing_connections":                    *cfg.ServiceSettings.EnableInsecureOutgoingConnections,
		"enable_incoming_webhooks":                                cfg.ServiceSettings.EnableIncomingWebhooks,
		"enable_outgoing_webhooks":                                cfg.ServiceSettings.EnableOutgoingWebhooks,
		"enable_commands":                                         *cfg.ServiceSettings.EnableCommands,
		"enable_only_admin_integrations":                          *cfg.ServiceSettings.DEPRECATED_DO_NOT_USE_EnableOnlyAdminIntegrations,
		"enable_post_username_override":                           cfg.ServiceSettings.EnablePostUsernameOverride,
		"enable_post_icon_override":                               cfg.ServiceSettings.EnablePostIconOverride,
		"enable_user_access_tokens":                               *cfg.ServiceSettings.EnableUserAccessTokens,
		"enable_custom_emoji":                                     *cfg.ServiceSettings.EnableCustomEmoji,
		"enable_emoji_picker":                                     *cfg.ServiceSettings.EnableEmojiPicker,
		"enable_gif_picker":                                       *cfg.ServiceSettings.EnableGifPicker,
		"gfycat_api_key":                                          isDefault(*cfg.ServiceSettings.GfycatApiKey, model.SERVICE_SETTINGS_DEFAULT_GFYCAT_API_KEY),
		"gfycat_api_secret":                                       isDefault(*cfg.ServiceSettings.GfycatApiSecret, model.SERVICE_SETTINGS_DEFAULT_GFYCAT_API_SECRET),
		"experimental_enable_authentication_transfer":             *cfg.ServiceSettings.ExperimentalEnableAuthenticationTransfer,
		"restrict_custom_emoji_creation":                          *cfg.ServiceSettings.DEPRECATED_DO_NOT_USE_RestrictCustomEmojiCreation,
		"enable_testing":                                          cfg.ServiceSettings.EnableTesting,
		"enable_developer":                                        *cfg.ServiceSettings.EnableDeveloper,
		"enable_multifactor_authentication":                       *cfg.ServiceSettings.EnableMultifactorAuthentication,
		"enforce_multifactor_authentication":                      *cfg.ServiceSettings.EnforceMultifactorAuthentication,
		"enable_oauth_service_provider":                           cfg.ServiceSettings.EnableOAuthServiceProvider,
		"connection_security":                                     *cfg.ServiceSettings.ConnectionSecurity,
		"tls_strict_transport":                                    *cfg.ServiceSettings.TLSStrictTransport,
		"uses_letsencrypt":                                        *cfg.ServiceSettings.UseLetsEncrypt,
		"forward_80_to_443":                                       *cfg.ServiceSettings.Forward80To443,
		"maximum_login_attempts":                                  *cfg.ServiceSettings.MaximumLoginAttempts,
		"extend_session_length_with_activity":                     *cfg.ServiceSettings.ExtendSessionLengthWithActivity,
		"session_length_web_in_days":                              *cfg.ServiceSettings.SessionLengthWebInDays,
		"session_length_mobile_in_days":                           *cfg.ServiceSettings.SessionLengthMobileInDays,
		"session_length_sso_in_days":                              *cfg.ServiceSettings.SessionLengthSSOInDays,
		"session_cache_in_minutes":                                *cfg.ServiceSettings.SessionCacheInMinutes,
		"session_idle_timeout_in_minutes":                         *cfg.ServiceSettings.SessionIdleTimeoutInMinutes,
		"isdefault_site_url":                                      isDefault(*cfg.ServiceSettings.SiteURL, model.SERVICE_SETTINGS_DEFAULT_SITE_URL),
		"isdefault_tls_cert_file":                                 isDefault(*cfg.ServiceSettings.TLSCertFile, model.SERVICE_SETTINGS_DEFAULT_TLS_CERT_FILE),
		"isdefault_tls_key_file":                                  isDefault(*cfg.ServiceSettings.TLSKeyFile, model.SERVICE_SETTINGS_DEFAULT_TLS_KEY_FILE),
		"isdefault_read_timeout":                                  isDefault(*cfg.ServiceSettings.ReadTimeout, model.SERVICE_SETTINGS_DEFAULT_READ_TIMEOUT),
		"isdefault_write_timeout":                                 isDefault(*cfg.ServiceSettings.WriteTimeout, model.SERVICE_SETTINGS_DEFAULT_WRITE_TIMEOUT),
		"isdefault_idle_timeout":                                  isDefault(*cfg.ServiceSettings.IdleTimeout, model.SERVICE_SETTINGS_DEFAULT_IDLE_TIMEOUT),
		"isdefault_google_developer_key":                          isDefault(cfg.ServiceSettings.GoogleDeveloperKey, ""),
		"isdefault_allow_cors_from":                               isDefault(*cfg.ServiceSettings.AllowCorsFrom, model.SERVICE_SETTINGS_DEFAULT_ALLOW_CORS_FROM),
		"isdefault_cors_exposed_headers":                          isDefault(cfg.ServiceSettings.CorsExposedHeaders, ""),
		"cors_allow_credentials":                                  *cfg.ServiceSettings.CorsAllowCredentials,
		"cors_debug":                                              *cfg.ServiceSettings.CorsDebug,
		"isdefault_allowed_untrusted_internal_connections":        isDefault(*cfg.ServiceSettings.AllowedUntrustedInternalConnections, ""),
		"restrict_post_delete":                                    *cfg.ServiceSettings.DEPRECATED_DO_NOT_USE_RestrictPostDelete,
		"allow_edit_post":                                         *cfg.ServiceSettings.DEPRECATED_DO_NOT_USE_AllowEditPost,
		"post_edit_time_limit":                                    *cfg.ServiceSettings.PostEditTimeLimit,
		"enable_user_typing_messages":                             *cfg.ServiceSettings.EnableUserTypingMessages,
		"enable_channel_viewed_messages":                          *cfg.ServiceSettings.EnableChannelViewedMessages,
		"time_between_user_typing_updates_milliseconds":           *cfg.ServiceSettings.TimeBetweenUserTypingUpdatesMilliseconds,
		"cluster_log_timeout_milliseconds":                        *cfg.ServiceSettings.ClusterLogTimeoutMilliseconds,
		"enable_post_search":                                      *cfg.ServiceSettings.EnablePostSearch,
		"minimum_hashtag_length":                                  *cfg.ServiceSettings.MinimumHashtagLength,
		"enable_user_statuses":                                    *cfg.ServiceSettings.EnableUserStatuses,
		"close_unused_direct_messages":                            *cfg.ServiceSettings.CloseUnusedDirectMessages,
		"enable_preview_features":                                 *cfg.ServiceSettings.EnablePreviewFeatures,
		"enable_tutorial":                                         *cfg.ServiceSettings.EnableTutorial,
		"experimental_enable_default_channel_leave_join_messages": *cfg.ServiceSettings.ExperimentalEnableDefaultChannelLeaveJoinMessages,
		"experimental_group_unread_channels":                      *cfg.ServiceSettings.ExperimentalGroupUnreadChannels,
		"websocket_url":                                           isDefault(*cfg.ServiceSettings.WebsocketURL, ""),
		"allow_cookies_for_subdomains":                            *cfg.ServiceSettings.AllowCookiesForSubdomains,
		"enable_api_team_deletion":                                *cfg.ServiceSettings.EnableAPITeamDeletion,
		"experimental_enable_hardened_mode":                       *cfg.ServiceSettings.ExperimentalEnableHardenedMode,
		"disable_legacy_mfa":                                      *cfg.ServiceSettings.DisableLegacyMFA,
		"experimental_strict_csrf_enforcement":                    *cfg.ServiceSettings.ExperimentalStrictCSRFEnforcement,
		"enable_email_invitations":                                *cfg.ServiceSettings.EnableEmailInvitations,
		"experimental_channel_organization":                       *cfg.ServiceSettings.ExperimentalChannelOrganization,
		"experimental_channel_sidebar_organization":               *cfg.ServiceSettings.ExperimentalChannelSidebarOrganization,
		"disable_bots_when_owner_is_deactivated":                  *cfg.ServiceSettings.DisableBotsWhenOwnerIsDeactivated,
		"enable_bot_account_creation":                             *cfg.ServiceSettings.EnableBotAccountCreation,
		"enable_svgs":                                             *cfg.ServiceSettings.EnableSVGs,
		"enable_latex":                                            *cfg.ServiceSettings.EnableLatex,
		"enable_opentracing":                                      *cfg.ServiceSettings.EnableOpenTracing,
	})

	s.SendDiagnostic(TRACK_CONFIG_TEAM, map[string]interface{}{
		"enable_user_creation":                      cfg.TeamSettings.EnableUserCreation,
		"enable_team_creation":                      *cfg.TeamSettings.DEPRECATED_DO_NOT_USE_EnableTeamCreation,
		"restrict_team_invite":                      *cfg.TeamSettings.DEPRECATED_DO_NOT_USE_RestrictTeamInvite,
		"restrict_public_channel_creation":          *cfg.TeamSettings.DEPRECATED_DO_NOT_USE_RestrictPublicChannelCreation,
		"restrict_private_channel_creation":         *cfg.TeamSettings.DEPRECATED_DO_NOT_USE_RestrictPrivateChannelCreation,
		"restrict_public_channel_management":        *cfg.TeamSettings.DEPRECATED_DO_NOT_USE_RestrictPublicChannelManagement,
		"restrict_private_channel_management":       *cfg.TeamSettings.DEPRECATED_DO_NOT_USE_RestrictPrivateChannelManagement,
		"restrict_public_channel_deletion":          *cfg.TeamSettings.DEPRECATED_DO_NOT_USE_RestrictPublicChannelDeletion,
		"restrict_private_channel_deletion":         *cfg.TeamSettings.DEPRECATED_DO_NOT_USE_RestrictPrivateChannelDeletion,
		"enable_open_server":                        *cfg.TeamSettings.EnableOpenServer,
		"enable_user_deactivation":                  *cfg.TeamSettings.EnableUserDeactivation,
		"enable_custom_brand":                       *cfg.TeamSettings.EnableCustomBrand,
		"restrict_direct_message":                   *cfg.TeamSettings.RestrictDirectMessage,
		"max_notifications_per_channel":             *cfg.TeamSettings.MaxNotificationsPerChannel,
		"enable_confirm_notifications_to_channel":   *cfg.TeamSettings.EnableConfirmNotificationsToChannel,
		"max_users_per_team":                        *cfg.TeamSettings.MaxUsersPerTeam,
		"max_channels_per_team":                     *cfg.TeamSettings.MaxChannelsPerTeam,
		"teammate_name_display":                     *cfg.TeamSettings.TeammateNameDisplay,
		"experimental_view_archived_channels":       *cfg.TeamSettings.ExperimentalViewArchivedChannels,
		"lock_teammate_name_display":                *cfg.TeamSettings.LockTeammateNameDisplay,
		"isdefault_site_name":                       isDefault(cfg.TeamSettings.SiteName, "Mattermost"),
		"isdefault_custom_brand_text":               isDefault(*cfg.TeamSettings.CustomBrandText, model.TEAM_SETTINGS_DEFAULT_CUSTOM_BRAND_TEXT),
		"isdefault_custom_description_text":         isDefault(*cfg.TeamSettings.CustomDescriptionText, model.TEAM_SETTINGS_DEFAULT_CUSTOM_DESCRIPTION_TEXT),
		"isdefault_user_status_away_timeout":        isDefault(*cfg.TeamSettings.UserStatusAwayTimeout, model.TEAM_SETTINGS_DEFAULT_USER_STATUS_AWAY_TIMEOUT),
		"restrict_private_channel_manage_members":   *cfg.TeamSettings.DEPRECATED_DO_NOT_USE_RestrictPrivateChannelManageMembers,
		"enable_X_to_leave_channels_from_LHS":       *cfg.TeamSettings.EnableXToLeaveChannelsFromLHS,
		"experimental_enable_automatic_replies":     *cfg.TeamSettings.ExperimentalEnableAutomaticReplies,
		"experimental_town_square_is_hidden_in_lhs": *cfg.TeamSettings.ExperimentalHideTownSquareinLHS,
		"experimental_town_square_is_read_only":     *cfg.TeamSettings.ExperimentalTownSquareIsReadOnly,
		"experimental_primary_team":                 isDefault(*cfg.TeamSettings.ExperimentalPrimaryTeam, ""),
		"experimental_default_channels":             len(cfg.TeamSettings.ExperimentalDefaultChannels),
	})

	s.SendDiagnostic(TRACK_CONFIG_CLIENT_REQ, map[string]interface{}{
		"android_latest_version": cfg.ClientRequirements.AndroidLatestVersion,
		"android_min_version":    cfg.ClientRequirements.AndroidMinVersion,
		"desktop_latest_version": cfg.ClientRequirements.DesktopLatestVersion,
		"desktop_min_version":    cfg.ClientRequirements.DesktopMinVersion,
		"ios_latest_version":     cfg.ClientRequirements.IosLatestVersion,
		"ios_min_version":        cfg.ClientRequirements.IosMinVersion,
	})

	s.SendDiagnostic(TRACK_CONFIG_SQL, map[string]interface{}{
		"driver_name":                    *cfg.SqlSettings.DriverName,
		"trace":                          cfg.SqlSettings.Trace,
		"max_idle_conns":                 *cfg.SqlSettings.MaxIdleConns,
		"conn_max_lifetime_milliseconds": *cfg.SqlSettings.ConnMaxLifetimeMilliseconds,
		"max_open_conns":                 *cfg.SqlSettings.MaxOpenConns,
		"data_source_replicas":           len(cfg.SqlSettings.DataSourceReplicas),
		"data_source_search_replicas":    len(cfg.SqlSettings.DataSourceSearchReplicas),
		"query_timeout":                  *cfg.SqlSettings.QueryTimeout,
	})

	s.SendDiagnostic(TRACK_CONFIG_LOG, map[string]interface{}{
		"enable_console":           cfg.LogSettings.EnableConsole,
		"console_level":            cfg.LogSettings.ConsoleLevel,
		"console_json":             *cfg.LogSettings.ConsoleJson,
		"enable_file":              cfg.LogSettings.EnableFile,
		"file_level":               cfg.LogSettings.FileLevel,
		"file_json":                cfg.LogSettings.FileJson,
		"enable_webhook_debugging": cfg.LogSettings.EnableWebhookDebugging,
		"isdefault_file_location":  isDefault(cfg.LogSettings.FileLocation, ""),
	})

<<<<<<< HEAD
	s.SendDiagnostic(TRACK_CONFIG_NOTIFICATION_LOG, map[string]interface{}{
=======
	a.SendDiagnostic(TRACK_CONFIG_AUDIT, map[string]interface{}{
		"syslog_enabled":        *cfg.ExperimentalAuditSettings.SysLogEnabled,
		"syslog_insecure":       *cfg.ExperimentalAuditSettings.SysLogInsecure,
		"syslog_max_queue_size": *cfg.ExperimentalAuditSettings.SysLogMaxQueueSize,
		"file_enabled":          *cfg.ExperimentalAuditSettings.FileEnabled,
		"file_max_size_mb":      *cfg.ExperimentalAuditSettings.FileMaxSizeMB,
		"file_max_age_days":     *cfg.ExperimentalAuditSettings.FileMaxAgeDays,
		"file_max_backups":      *cfg.ExperimentalAuditSettings.FileMaxBackups,
		"file_compress":         *cfg.ExperimentalAuditSettings.FileCompress,
		"file_max_queue_size":   *cfg.ExperimentalAuditSettings.FileMaxQueueSize,
	})

	a.SendDiagnostic(TRACK_CONFIG_NOTIFICATION_LOG, map[string]interface{}{
>>>>>>> 6a5dd550
		"enable_console":          *cfg.NotificationLogSettings.EnableConsole,
		"console_level":           *cfg.NotificationLogSettings.ConsoleLevel,
		"console_json":            *cfg.NotificationLogSettings.ConsoleJson,
		"enable_file":             *cfg.NotificationLogSettings.EnableFile,
		"file_level":              *cfg.NotificationLogSettings.FileLevel,
		"file_json":               *cfg.NotificationLogSettings.FileJson,
		"isdefault_file_location": isDefault(*cfg.NotificationLogSettings.FileLocation, ""),
	})

	s.SendDiagnostic(TRACK_CONFIG_PASSWORD, map[string]interface{}{
		"minimum_length": *cfg.PasswordSettings.MinimumLength,
		"lowercase":      *cfg.PasswordSettings.Lowercase,
		"number":         *cfg.PasswordSettings.Number,
		"uppercase":      *cfg.PasswordSettings.Uppercase,
		"symbol":         *cfg.PasswordSettings.Symbol,
	})

	s.SendDiagnostic(TRACK_CONFIG_FILE, map[string]interface{}{
		"enable_public_links":     cfg.FileSettings.EnablePublicLink,
		"driver_name":             *cfg.FileSettings.DriverName,
		"isdefault_directory":     isDefault(*cfg.FileSettings.Directory, model.FILE_SETTINGS_DEFAULT_DIRECTORY),
		"isabsolute_directory":    filepath.IsAbs(*cfg.FileSettings.Directory),
		"amazon_s3_ssl":           *cfg.FileSettings.AmazonS3SSL,
		"amazon_s3_sse":           *cfg.FileSettings.AmazonS3SSE,
		"amazon_s3_signv2":        *cfg.FileSettings.AmazonS3SignV2,
		"amazon_s3_trace":         *cfg.FileSettings.AmazonS3Trace,
		"max_file_size":           *cfg.FileSettings.MaxFileSize,
		"enable_file_attachments": *cfg.FileSettings.EnableFileAttachments,
		"enable_mobile_upload":    *cfg.FileSettings.EnableMobileUpload,
		"enable_mobile_download":  *cfg.FileSettings.EnableMobileDownload,
	})

	s.SendDiagnostic(TRACK_CONFIG_EMAIL, map[string]interface{}{
		"enable_sign_up_with_email":            cfg.EmailSettings.EnableSignUpWithEmail,
		"enable_sign_in_with_email":            *cfg.EmailSettings.EnableSignInWithEmail,
		"enable_sign_in_with_username":         *cfg.EmailSettings.EnableSignInWithUsername,
		"require_email_verification":           cfg.EmailSettings.RequireEmailVerification,
		"send_email_notifications":             cfg.EmailSettings.SendEmailNotifications,
		"use_channel_in_email_notifications":   *cfg.EmailSettings.UseChannelInEmailNotifications,
		"email_notification_contents_type":     *cfg.EmailSettings.EmailNotificationContentsType,
		"enable_smtp_auth":                     *cfg.EmailSettings.EnableSMTPAuth,
		"connection_security":                  cfg.EmailSettings.ConnectionSecurity,
		"send_push_notifications":              *cfg.EmailSettings.SendPushNotifications,
		"push_notification_contents":           *cfg.EmailSettings.PushNotificationContents,
		"enable_email_batching":                *cfg.EmailSettings.EnableEmailBatching,
		"email_batching_buffer_size":           *cfg.EmailSettings.EmailBatchingBufferSize,
		"email_batching_interval":              *cfg.EmailSettings.EmailBatchingInterval,
		"enable_preview_mode_banner":           *cfg.EmailSettings.EnablePreviewModeBanner,
		"isdefault_feedback_name":              isDefault(cfg.EmailSettings.FeedbackName, ""),
		"isdefault_feedback_email":             isDefault(cfg.EmailSettings.FeedbackEmail, ""),
		"isdefault_reply_to_address":           isDefault(cfg.EmailSettings.ReplyToAddress, ""),
		"isdefault_feedback_organization":      isDefault(*cfg.EmailSettings.FeedbackOrganization, model.EMAIL_SETTINGS_DEFAULT_FEEDBACK_ORGANIZATION),
		"skip_server_certificate_verification": *cfg.EmailSettings.SkipServerCertificateVerification,
		"isdefault_login_button_color":         isDefault(*cfg.EmailSettings.LoginButtonColor, ""),
		"isdefault_login_button_border_color":  isDefault(*cfg.EmailSettings.LoginButtonBorderColor, ""),
		"isdefault_login_button_text_color":    isDefault(*cfg.EmailSettings.LoginButtonTextColor, ""),
		"smtp_server_timeout":                  *cfg.EmailSettings.SMTPServerTimeout,
	})

	s.SendDiagnostic(TRACK_CONFIG_RATE, map[string]interface{}{
		"enable_rate_limiter":      *cfg.RateLimitSettings.Enable,
		"vary_by_remote_address":   *cfg.RateLimitSettings.VaryByRemoteAddr,
		"vary_by_user":             *cfg.RateLimitSettings.VaryByUser,
		"per_sec":                  *cfg.RateLimitSettings.PerSec,
		"max_burst":                *cfg.RateLimitSettings.MaxBurst,
		"memory_store_size":        *cfg.RateLimitSettings.MemoryStoreSize,
		"isdefault_vary_by_header": isDefault(cfg.RateLimitSettings.VaryByHeader, ""),
	})

	s.SendDiagnostic(TRACK_CONFIG_PRIVACY, map[string]interface{}{
		"show_email_address": cfg.PrivacySettings.ShowEmailAddress,
		"show_full_name":     cfg.PrivacySettings.ShowFullName,
	})

	s.SendDiagnostic(TRACK_CONFIG_THEME, map[string]interface{}{
		"enable_theme_selection":  *cfg.ThemeSettings.EnableThemeSelection,
		"isdefault_default_theme": isDefault(*cfg.ThemeSettings.DefaultTheme, model.TEAM_SETTINGS_DEFAULT_TEAM_TEXT),
		"allow_custom_themes":     *cfg.ThemeSettings.AllowCustomThemes,
		"allowed_themes":          len(cfg.ThemeSettings.AllowedThemes),
	})

	s.SendDiagnostic(TRACK_CONFIG_OAUTH, map[string]interface{}{
		"enable_gitlab":    cfg.GitLabSettings.Enable,
		"enable_google":    cfg.GoogleSettings.Enable,
		"enable_office365": cfg.Office365Settings.Enable,
	})

	s.SendDiagnostic(TRACK_CONFIG_SUPPORT, map[string]interface{}{
		"isdefault_terms_of_service_link":              isDefault(*cfg.SupportSettings.TermsOfServiceLink, model.SUPPORT_SETTINGS_DEFAULT_TERMS_OF_SERVICE_LINK),
		"isdefault_privacy_policy_link":                isDefault(*cfg.SupportSettings.PrivacyPolicyLink, model.SUPPORT_SETTINGS_DEFAULT_PRIVACY_POLICY_LINK),
		"isdefault_about_link":                         isDefault(*cfg.SupportSettings.AboutLink, model.SUPPORT_SETTINGS_DEFAULT_ABOUT_LINK),
		"isdefault_help_link":                          isDefault(*cfg.SupportSettings.HelpLink, model.SUPPORT_SETTINGS_DEFAULT_HELP_LINK),
		"isdefault_report_a_problem_link":              isDefault(*cfg.SupportSettings.ReportAProblemLink, model.SUPPORT_SETTINGS_DEFAULT_REPORT_A_PROBLEM_LINK),
		"isdefault_support_email":                      isDefault(*cfg.SupportSettings.SupportEmail, model.SUPPORT_SETTINGS_DEFAULT_SUPPORT_EMAIL),
		"custom_terms_of_service_enabled":              *cfg.SupportSettings.CustomTermsOfServiceEnabled,
		"custom_terms_of_service_re_acceptance_period": *cfg.SupportSettings.CustomTermsOfServiceReAcceptancePeriod,
	})

	s.SendDiagnostic(TRACK_CONFIG_LDAP, map[string]interface{}{
		"enable":                                 *cfg.LdapSettings.Enable,
		"enable_sync":                            *cfg.LdapSettings.EnableSync,
		"enable_admin_filter":                    *cfg.LdapSettings.EnableAdminFilter,
		"connection_security":                    *cfg.LdapSettings.ConnectionSecurity,
		"skip_certificate_verification":          *cfg.LdapSettings.SkipCertificateVerification,
		"sync_interval_minutes":                  *cfg.LdapSettings.SyncIntervalMinutes,
		"query_timeout":                          *cfg.LdapSettings.QueryTimeout,
		"max_page_size":                          *cfg.LdapSettings.MaxPageSize,
		"isdefault_first_name_attribute":         isDefault(*cfg.LdapSettings.FirstNameAttribute, model.LDAP_SETTINGS_DEFAULT_FIRST_NAME_ATTRIBUTE),
		"isdefault_last_name_attribute":          isDefault(*cfg.LdapSettings.LastNameAttribute, model.LDAP_SETTINGS_DEFAULT_LAST_NAME_ATTRIBUTE),
		"isdefault_email_attribute":              isDefault(*cfg.LdapSettings.EmailAttribute, model.LDAP_SETTINGS_DEFAULT_EMAIL_ATTRIBUTE),
		"isdefault_username_attribute":           isDefault(*cfg.LdapSettings.UsernameAttribute, model.LDAP_SETTINGS_DEFAULT_USERNAME_ATTRIBUTE),
		"isdefault_nickname_attribute":           isDefault(*cfg.LdapSettings.NicknameAttribute, model.LDAP_SETTINGS_DEFAULT_NICKNAME_ATTRIBUTE),
		"isdefault_id_attribute":                 isDefault(*cfg.LdapSettings.IdAttribute, model.LDAP_SETTINGS_DEFAULT_ID_ATTRIBUTE),
		"isdefault_position_attribute":           isDefault(*cfg.LdapSettings.PositionAttribute, model.LDAP_SETTINGS_DEFAULT_POSITION_ATTRIBUTE),
		"isdefault_login_id_attribute":           isDefault(*cfg.LdapSettings.LoginIdAttribute, ""),
		"isdefault_login_field_name":             isDefault(*cfg.LdapSettings.LoginFieldName, model.LDAP_SETTINGS_DEFAULT_LOGIN_FIELD_NAME),
		"isdefault_login_button_color":           isDefault(*cfg.LdapSettings.LoginButtonColor, ""),
		"isdefault_login_button_border_color":    isDefault(*cfg.LdapSettings.LoginButtonBorderColor, ""),
		"isdefault_login_button_text_color":      isDefault(*cfg.LdapSettings.LoginButtonTextColor, ""),
		"isempty_group_filter":                   isDefault(*cfg.LdapSettings.GroupFilter, ""),
		"isdefault_group_display_name_attribute": isDefault(*cfg.LdapSettings.GroupDisplayNameAttribute, model.LDAP_SETTINGS_DEFAULT_GROUP_DISPLAY_NAME_ATTRIBUTE),
		"isdefault_group_id_attribute":           isDefault(*cfg.LdapSettings.GroupIdAttribute, model.LDAP_SETTINGS_DEFAULT_GROUP_ID_ATTRIBUTE),
		"isempty_guest_filter":                   isDefault(*cfg.LdapSettings.GuestFilter, ""),
		"isempty_admin_filter":                   isDefault(*cfg.LdapSettings.AdminFilter, ""),
		"isnotempty_picture_attribute":           !isDefault(*cfg.LdapSettings.PictureAttribute, ""),
	})

	s.SendDiagnostic(TRACK_CONFIG_COMPLIANCE, map[string]interface{}{
		"enable":       *cfg.ComplianceSettings.Enable,
		"enable_daily": *cfg.ComplianceSettings.EnableDaily,
	})

	s.SendDiagnostic(TRACK_CONFIG_LOCALIZATION, map[string]interface{}{
		"default_server_locale": *cfg.LocalizationSettings.DefaultServerLocale,
		"default_client_locale": *cfg.LocalizationSettings.DefaultClientLocale,
		"available_locales":     *cfg.LocalizationSettings.AvailableLocales,
	})

	s.SendDiagnostic(TRACK_CONFIG_SAML, map[string]interface{}{
		"enable":                              *cfg.SamlSettings.Enable,
		"enable_sync_with_ldap":               *cfg.SamlSettings.EnableSyncWithLdap,
		"enable_sync_with_ldap_include_auth":  *cfg.SamlSettings.EnableSyncWithLdapIncludeAuth,
		"enable_admin_attribute":              *cfg.SamlSettings.EnableAdminAttribute,
		"verify":                              *cfg.SamlSettings.Verify,
		"encrypt":                             *cfg.SamlSettings.Encrypt,
		"sign_request":                        *cfg.SamlSettings.SignRequest,
		"isdefault_signature_algorithm":       isDefault(*cfg.SamlSettings.SignatureAlgorithm, ""),
		"isdefault_canonical_algorithm":       isDefault(*cfg.SamlSettings.CanonicalAlgorithm, ""),
		"isdefault_scoping_idp_provider_id":   isDefault(*cfg.SamlSettings.ScopingIDPProviderId, ""),
		"isdefault_scoping_idp_name":          isDefault(*cfg.SamlSettings.ScopingIDPName, ""),
		"isdefault_id_attribute":              isDefault(*cfg.SamlSettings.IdAttribute, model.SAML_SETTINGS_DEFAULT_ID_ATTRIBUTE),
		"isdefault_guest_attribute":           isDefault(*cfg.SamlSettings.GuestAttribute, model.SAML_SETTINGS_DEFAULT_GUEST_ATTRIBUTE),
		"isdefault_admin_attribute":           isDefault(*cfg.SamlSettings.AdminAttribute, model.SAML_SETTINGS_DEFAULT_ADMIN_ATTRIBUTE),
		"isdefault_first_name_attribute":      isDefault(*cfg.SamlSettings.FirstNameAttribute, model.SAML_SETTINGS_DEFAULT_FIRST_NAME_ATTRIBUTE),
		"isdefault_last_name_attribute":       isDefault(*cfg.SamlSettings.LastNameAttribute, model.SAML_SETTINGS_DEFAULT_LAST_NAME_ATTRIBUTE),
		"isdefault_email_attribute":           isDefault(*cfg.SamlSettings.EmailAttribute, model.SAML_SETTINGS_DEFAULT_EMAIL_ATTRIBUTE),
		"isdefault_username_attribute":        isDefault(*cfg.SamlSettings.UsernameAttribute, model.SAML_SETTINGS_DEFAULT_USERNAME_ATTRIBUTE),
		"isdefault_nickname_attribute":        isDefault(*cfg.SamlSettings.NicknameAttribute, model.SAML_SETTINGS_DEFAULT_NICKNAME_ATTRIBUTE),
		"isdefault_locale_attribute":          isDefault(*cfg.SamlSettings.LocaleAttribute, model.SAML_SETTINGS_DEFAULT_LOCALE_ATTRIBUTE),
		"isdefault_position_attribute":        isDefault(*cfg.SamlSettings.PositionAttribute, model.SAML_SETTINGS_DEFAULT_POSITION_ATTRIBUTE),
		"isdefault_login_button_text":         isDefault(*cfg.SamlSettings.LoginButtonText, model.USER_AUTH_SERVICE_SAML_TEXT),
		"isdefault_login_button_color":        isDefault(*cfg.SamlSettings.LoginButtonColor, ""),
		"isdefault_login_button_border_color": isDefault(*cfg.SamlSettings.LoginButtonBorderColor, ""),
		"isdefault_login_button_text_color":   isDefault(*cfg.SamlSettings.LoginButtonTextColor, ""),
	})

	s.SendDiagnostic(TRACK_CONFIG_CLUSTER, map[string]interface{}{
		"enable":                  *cfg.ClusterSettings.Enable,
		"network_interface":       isDefault(*cfg.ClusterSettings.NetworkInterface, ""),
		"bind_address":            isDefault(*cfg.ClusterSettings.BindAddress, ""),
		"advertise_address":       isDefault(*cfg.ClusterSettings.AdvertiseAddress, ""),
		"use_ip_address":          *cfg.ClusterSettings.UseIpAddress,
		"use_experimental_gossip": *cfg.ClusterSettings.UseExperimentalGossip,
		"read_only_config":        *cfg.ClusterSettings.ReadOnlyConfig,
	})

	s.SendDiagnostic(TRACK_CONFIG_METRICS, map[string]interface{}{
		"enable":             *cfg.MetricsSettings.Enable,
		"block_profile_rate": *cfg.MetricsSettings.BlockProfileRate,
	})

	s.SendDiagnostic(TRACK_CONFIG_NATIVEAPP, map[string]interface{}{
		"isdefault_app_download_link":         isDefault(*cfg.NativeAppSettings.AppDownloadLink, model.NATIVEAPP_SETTINGS_DEFAULT_APP_DOWNLOAD_LINK),
		"isdefault_android_app_download_link": isDefault(*cfg.NativeAppSettings.AndroidAppDownloadLink, model.NATIVEAPP_SETTINGS_DEFAULT_ANDROID_APP_DOWNLOAD_LINK),
		"isdefault_iosapp_download_link":      isDefault(*cfg.NativeAppSettings.IosAppDownloadLink, model.NATIVEAPP_SETTINGS_DEFAULT_IOS_APP_DOWNLOAD_LINK),
	})

	s.SendDiagnostic(TRACK_CONFIG_EXPERIMENTAL, map[string]interface{}{
		"client_side_cert_enable":            *cfg.ExperimentalSettings.ClientSideCertEnable,
		"isdefault_client_side_cert_check":   isDefault(*cfg.ExperimentalSettings.ClientSideCertCheck, model.CLIENT_SIDE_CERT_CHECK_PRIMARY_AUTH),
		"link_metadata_timeout_milliseconds": *cfg.ExperimentalSettings.LinkMetadataTimeoutMilliseconds,
		"enable_click_to_reply":              *cfg.ExperimentalSettings.EnableClickToReply,
		"restrict_system_admin":              *cfg.ExperimentalSettings.RestrictSystemAdmin,
		"use_new_saml_library":               *cfg.ExperimentalSettings.UseNewSAMLLibrary,
	})

	s.SendDiagnostic(TRACK_CONFIG_ANALYTICS, map[string]interface{}{
		"isdefault_max_users_for_statistics": isDefault(*cfg.AnalyticsSettings.MaxUsersForStatistics, model.ANALYTICS_SETTINGS_DEFAULT_MAX_USERS_FOR_STATISTICS),
	})

	s.SendDiagnostic(TRACK_CONFIG_ANNOUNCEMENT, map[string]interface{}{
		"enable_banner":               *cfg.AnnouncementSettings.EnableBanner,
		"isdefault_banner_color":      isDefault(*cfg.AnnouncementSettings.BannerColor, model.ANNOUNCEMENT_SETTINGS_DEFAULT_BANNER_COLOR),
		"isdefault_banner_text_color": isDefault(*cfg.AnnouncementSettings.BannerTextColor, model.ANNOUNCEMENT_SETTINGS_DEFAULT_BANNER_TEXT_COLOR),
		"allow_banner_dismissal":      *cfg.AnnouncementSettings.AllowBannerDismissal,
	})

	s.SendDiagnostic(TRACK_CONFIG_ELASTICSEARCH, map[string]interface{}{
		"isdefault_connection_url":          isDefault(*cfg.ElasticsearchSettings.ConnectionUrl, model.ELASTICSEARCH_SETTINGS_DEFAULT_CONNECTION_URL),
		"isdefault_username":                isDefault(*cfg.ElasticsearchSettings.Username, model.ELASTICSEARCH_SETTINGS_DEFAULT_USERNAME),
		"isdefault_password":                isDefault(*cfg.ElasticsearchSettings.Password, model.ELASTICSEARCH_SETTINGS_DEFAULT_PASSWORD),
		"enable_indexing":                   *cfg.ElasticsearchSettings.EnableIndexing,
		"enable_searching":                  *cfg.ElasticsearchSettings.EnableSearching,
		"enable_autocomplete":               *cfg.ElasticsearchSettings.EnableAutocomplete,
		"sniff":                             *cfg.ElasticsearchSettings.Sniff,
		"post_index_replicas":               *cfg.ElasticsearchSettings.PostIndexReplicas,
		"post_index_shards":                 *cfg.ElasticsearchSettings.PostIndexShards,
		"channel_index_replicas":            *cfg.ElasticsearchSettings.ChannelIndexReplicas,
		"channel_index_shards":              *cfg.ElasticsearchSettings.ChannelIndexShards,
		"user_index_replicas":               *cfg.ElasticsearchSettings.UserIndexReplicas,
		"user_index_shards":                 *cfg.ElasticsearchSettings.UserIndexShards,
		"isdefault_index_prefix":            isDefault(*cfg.ElasticsearchSettings.IndexPrefix, model.ELASTICSEARCH_SETTINGS_DEFAULT_INDEX_PREFIX),
		"live_indexing_batch_size":          *cfg.ElasticsearchSettings.LiveIndexingBatchSize,
		"bulk_indexing_time_window_seconds": *cfg.ElasticsearchSettings.BulkIndexingTimeWindowSeconds,
		"request_timeout_seconds":           *cfg.ElasticsearchSettings.RequestTimeoutSeconds,
		"skip_tls_verification":             *cfg.ElasticsearchSettings.SkipTLSVerification,
		"trace":                             *cfg.ElasticsearchSettings.Trace,
	})

	pluginConfigData := map[string]interface{}{
		"enable_antivirus":              pluginActivated(cfg.PluginSettings.PluginStates, "antivirus"),
		"enable_autolink":               pluginActivated(cfg.PluginSettings.PluginStates, "mattermost-autolink"),
		"enable_aws_sns":                pluginActivated(cfg.PluginSettings.PluginStates, "com.mattermost.aws-sns"),
		"enable_custom_user_attributes": pluginActivated(cfg.PluginSettings.PluginStates, "com.mattermost.custom-attributes"),
		"enable_github":                 pluginActivated(cfg.PluginSettings.PluginStates, "github"),
		"enable_gitlab":                 pluginActivated(cfg.PluginSettings.PluginStates, "com.github.manland.mattermost-plugin-gitlab"),
		"enable_jenkins":                pluginActivated(cfg.PluginSettings.PluginStates, "jenkins"),
		"enable_jira":                   pluginActivated(cfg.PluginSettings.PluginStates, "jira"),
		"enable_jitsi":                  pluginActivated(cfg.PluginSettings.PluginStates, "jitsi"),
		"enable_nps":                    pluginActivated(cfg.PluginSettings.PluginStates, "com.mattermost.nps"),
		"enable_webex":                  pluginActivated(cfg.PluginSettings.PluginStates, "com.mattermost.webex"),
		"enable_welcome_bot":            pluginActivated(cfg.PluginSettings.PluginStates, "com.mattermost.welcomebot"),
		"enable_zoom":                   pluginActivated(cfg.PluginSettings.PluginStates, "zoom"),
		"enable_nps_survey":             pluginSetting(&cfg.PluginSettings, "com.mattermost.nps", "enablesurvey", true),
		"enable":                        *cfg.PluginSettings.Enable,
		"enable_uploads":                *cfg.PluginSettings.EnableUploads,
		"allow_insecure_download_url":   *cfg.PluginSettings.AllowInsecureDownloadUrl,
		"enable_health_check":           *cfg.PluginSettings.EnableHealthCheck,
		"enable_marketplace":            *cfg.PluginSettings.EnableMarketplace,
		"require_pluginSignature":       *cfg.PluginSettings.RequirePluginSignature,
		"enable_remote_marketplace":     *cfg.PluginSettings.EnableRemoteMarketplace,
		"automatic_prepackaged_plugins": *cfg.PluginSettings.AutomaticPrepackagedPlugins,
		"is_default_marketplace_url":    isDefault(*cfg.PluginSettings.MarketplaceUrl, model.PLUGIN_SETTINGS_DEFAULT_MARKETPLACE_URL),
		"signature_public_key_files":    len(cfg.PluginSettings.SignaturePublicKeyFiles),
	}

	pluginsEnvironment := s.GetPluginsEnvironment()
	if pluginsEnvironment != nil {
		if plugins, appErr := pluginsEnvironment.Available(); appErr != nil {
			mlog.Error("Unable to add plugin versions to diagnostics", mlog.Err(appErr))
		} else {
			pluginConfigData["version_antivirus"] = pluginVersion(plugins, "antivirus")
			pluginConfigData["version_autolink"] = pluginVersion(plugins, "mattermost-autolink")
			pluginConfigData["version_aws_sns"] = pluginVersion(plugins, "com.mattermost.aws-sns")
			pluginConfigData["version_custom_user_attributes"] = pluginVersion(plugins, "com.mattermost.custom-attributes")
			pluginConfigData["version_github"] = pluginVersion(plugins, "github")
			pluginConfigData["version_gitlab"] = pluginVersion(plugins, "com.github.manland.mattermost-plugin-gitlab")
			pluginConfigData["version_jenkins"] = pluginVersion(plugins, "jenkins")
			pluginConfigData["version_jira"] = pluginVersion(plugins, "jira")
			pluginConfigData["version_nps"] = pluginVersion(plugins, "com.mattermost.nps")
			pluginConfigData["version_webex"] = pluginVersion(plugins, "com.mattermost.webex")
			pluginConfigData["version_welcome_bot"] = pluginVersion(plugins, "com.mattermost.welcomebot")
			pluginConfigData["version_zoom"] = pluginVersion(plugins, "zoom")
		}
	}

	s.SendDiagnostic(TRACK_CONFIG_PLUGIN, pluginConfigData)

	s.SendDiagnostic(TRACK_CONFIG_DATA_RETENTION, map[string]interface{}{
		"enable_message_deletion": *cfg.DataRetentionSettings.EnableMessageDeletion,
		"enable_file_deletion":    *cfg.DataRetentionSettings.EnableFileDeletion,
		"message_retention_days":  *cfg.DataRetentionSettings.MessageRetentionDays,
		"file_retention_days":     *cfg.DataRetentionSettings.FileRetentionDays,
		"deletion_job_start_time": *cfg.DataRetentionSettings.DeletionJobStartTime,
	})

	s.SendDiagnostic(TRACK_CONFIG_MESSAGE_EXPORT, map[string]interface{}{
		"enable_message_export":                 *cfg.MessageExportSettings.EnableExport,
		"export_format":                         *cfg.MessageExportSettings.ExportFormat,
		"daily_run_time":                        *cfg.MessageExportSettings.DailyRunTime,
		"default_export_from_timestamp":         *cfg.MessageExportSettings.ExportFromTimestamp,
		"batch_size":                            *cfg.MessageExportSettings.BatchSize,
		"global_relay_customer_type":            *cfg.MessageExportSettings.GlobalRelaySettings.CustomerType,
		"is_default_global_relay_smtp_username": isDefault(*cfg.MessageExportSettings.GlobalRelaySettings.SmtpUsername, ""),
		"is_default_global_relay_smtp_password": isDefault(*cfg.MessageExportSettings.GlobalRelaySettings.SmtpPassword, ""),
		"is_default_global_relay_email_address": isDefault(*cfg.MessageExportSettings.GlobalRelaySettings.EmailAddress, ""),
	})

	s.SendDiagnostic(TRACK_CONFIG_DISPLAY, map[string]interface{}{
		"experimental_timezone":        *cfg.DisplaySettings.ExperimentalTimezone,
		"isdefault_custom_url_schemes": len(cfg.DisplaySettings.CustomUrlSchemes) != 0,
	})

	s.SendDiagnostic(TRACK_CONFIG_GUEST_ACCOUNTS, map[string]interface{}{
		"enable":                                 *cfg.GuestAccountsSettings.Enable,
		"allow_email_accounts":                   *cfg.GuestAccountsSettings.AllowEmailAccounts,
		"enforce_multifactor_authentication":     *cfg.GuestAccountsSettings.EnforceMultifactorAuthentication,
		"isdefault_restrict_creation_to_domains": isDefault(*cfg.GuestAccountsSettings.RestrictCreationToDomains, ""),
	})

	s.SendDiagnostic(TRACK_CONFIG_IMAGE_PROXY, map[string]interface{}{
		"enable":                               *cfg.ImageProxySettings.Enable,
		"image_proxy_type":                     *cfg.ImageProxySettings.ImageProxyType,
		"isdefault_remote_image_proxy_url":     isDefault(*cfg.ImageProxySettings.RemoteImageProxyURL, ""),
		"isdefault_remote_image_proxy_options": isDefault(*cfg.ImageProxySettings.RemoteImageProxyOptions, ""),
	})
}

func (s *Server) trackLicense() {
	if license := s.License(); license != nil {
		data := map[string]interface{}{
			"customer_id": license.Customer.Id,
			"license_id":  license.Id,
			"issued":      license.IssuedAt,
			"start":       license.StartsAt,
			"expire":      license.ExpiresAt,
			"users":       *license.Features.Users,
			"edition":     license.SkuShortName,
		}

		features := license.Features.ToMap()
		for featureName, featureValue := range features {
			data["feature_"+featureName] = featureValue
		}

		s.SendDiagnostic(TRACK_LICENSE, data)
	}
}

func (s *Server) trackPlugins() {
	pluginsEnvironment := s.GetPluginsEnvironment()
	if pluginsEnvironment == nil {
		return
	}

	totalEnabledCount := 0
	webappEnabledCount := 0
	backendEnabledCount := 0
	totalDisabledCount := 0
	webappDisabledCount := 0
	backendDisabledCount := 0
	brokenManifestCount := 0
	settingsCount := 0

	pluginStates := s.Config().PluginSettings.PluginStates
	plugins, _ := pluginsEnvironment.Available()

	if pluginStates != nil && plugins != nil {
		for _, plugin := range plugins {
			if plugin.Manifest == nil {
				brokenManifestCount += 1
				continue
			}

			if state, ok := pluginStates[plugin.Manifest.Id]; ok && state.Enable {
				totalEnabledCount += 1
				if plugin.Manifest.HasServer() {
					backendEnabledCount += 1
				}
				if plugin.Manifest.HasWebapp() {
					webappEnabledCount += 1
				}
			} else {
				totalDisabledCount += 1
				if plugin.Manifest.HasServer() {
					backendDisabledCount += 1
				}
				if plugin.Manifest.HasWebapp() {
					webappDisabledCount += 1
				}
			}
			if plugin.Manifest.SettingsSchema != nil {
				settingsCount += 1
			}
		}
	} else {
		totalEnabledCount = -1  // -1 to indicate disabled or error
		totalDisabledCount = -1 // -1 to indicate disabled or error
	}

	s.SendDiagnostic(TRACK_PLUGINS, map[string]interface{}{
		"enabled_plugins":               totalEnabledCount,
		"enabled_webapp_plugins":        webappEnabledCount,
		"enabled_backend_plugins":       backendEnabledCount,
		"disabled_plugins":              totalDisabledCount,
		"disabled_webapp_plugins":       webappDisabledCount,
		"disabled_backend_plugins":      backendDisabledCount,
		"plugins_with_settings":         settingsCount,
		"plugins_with_broken_manifests": brokenManifestCount,
	})
}

func (s *Server) trackServer() {
	data := map[string]interface{}{
		"edition":          model.BuildEnterpriseReady,
		"version":          model.CurrentVersion,
		"database_type":    *s.Config().SqlSettings.DriverName,
		"operating_system": runtime.GOOS,
	}

	if scr, err := s.Store.User().AnalyticsGetSystemAdminCount(); err == nil {
		data["system_admins"] = scr
	}

	if scr, err := s.Store.GetDbVersion(); err == nil {
		data["database_version"] = scr
	}

	s.SendDiagnostic(TRACK_SERVER, data)
}

func (s *Server) trackPermissions() {
	phase1Complete := false
	if _, err := s.Store.System().GetByName(ADVANCED_PERMISSIONS_MIGRATION_KEY); err == nil {
		phase1Complete = true
	}

	phase2Complete := false
	if _, err := s.Store.System().GetByName(model.MIGRATION_KEY_ADVANCED_PERMISSIONS_PHASE_2); err == nil {
		phase2Complete = true
	}

	s.SendDiagnostic(TRACK_PERMISSIONS_GENERAL, map[string]interface{}{
		"phase_1_migration_complete": phase1Complete,
		"phase_2_migration_complete": phase2Complete,
	})

	systemAdminPermissions := ""
	if role, err := s.GetRoleByName(model.SYSTEM_ADMIN_ROLE_ID); err == nil {
		systemAdminPermissions = strings.Join(role.Permissions, " ")
	}

	systemUserPermissions := ""
	if role, err := s.GetRoleByName(model.SYSTEM_USER_ROLE_ID); err == nil {
		systemUserPermissions = strings.Join(role.Permissions, " ")
	}

	teamAdminPermissions := ""
	if role, err := s.GetRoleByName(model.TEAM_ADMIN_ROLE_ID); err == nil {
		teamAdminPermissions = strings.Join(role.Permissions, " ")
	}

	teamUserPermissions := ""
	if role, err := s.GetRoleByName(model.TEAM_USER_ROLE_ID); err == nil {
		teamUserPermissions = strings.Join(role.Permissions, " ")
	}

	teamGuestPermissions := ""
	if role, err := s.GetRoleByName(model.TEAM_GUEST_ROLE_ID); err == nil {
		teamGuestPermissions = strings.Join(role.Permissions, " ")
	}

	channelAdminPermissions := ""
	if role, err := s.GetRoleByName(model.CHANNEL_ADMIN_ROLE_ID); err == nil {
		channelAdminPermissions = strings.Join(role.Permissions, " ")
	}

	channelUserPermissions := ""
	if role, err := s.GetRoleByName(model.CHANNEL_USER_ROLE_ID); err == nil {
		channelUserPermissions = strings.Join(role.Permissions, " ")
	}

	channelGuestPermissions := ""
	if role, err := s.GetRoleByName(model.CHANNEL_GUEST_ROLE_ID); err == nil {
		channelGuestPermissions = strings.Join(role.Permissions, " ")
	}

	s.SendDiagnostic(TRACK_PERMISSIONS_SYSTEM_SCHEME, map[string]interface{}{
		"system_admin_permissions":  systemAdminPermissions,
		"system_user_permissions":   systemUserPermissions,
		"team_admin_permissions":    teamAdminPermissions,
		"team_user_permissions":     teamUserPermissions,
		"team_guest_permissions":    teamGuestPermissions,
		"channel_admin_permissions": channelAdminPermissions,
		"channel_user_permissions":  channelUserPermissions,
		"channel_guest_permissions": channelGuestPermissions,
	})

	if schemes, err := s.GetSchemes(model.SCHEME_SCOPE_TEAM, 0, 100); err == nil {
		for _, scheme := range schemes {
			teamAdminPermissions := ""
			if role, err := s.GetRoleByName(scheme.DefaultTeamAdminRole); err == nil {
				teamAdminPermissions = strings.Join(role.Permissions, " ")
			}

			teamUserPermissions := ""
			if role, err := s.GetRoleByName(scheme.DefaultTeamUserRole); err == nil {
				teamUserPermissions = strings.Join(role.Permissions, " ")
			}

			teamGuestPermissions := ""
			if role, err := s.GetRoleByName(scheme.DefaultTeamGuestRole); err == nil {
				teamGuestPermissions = strings.Join(role.Permissions, " ")
			}

			channelAdminPermissions := ""
			if role, err := s.GetRoleByName(scheme.DefaultChannelAdminRole); err == nil {
				channelAdminPermissions = strings.Join(role.Permissions, " ")
			}

			channelUserPermissions := ""
			if role, err := s.GetRoleByName(scheme.DefaultChannelUserRole); err == nil {
				channelUserPermissions = strings.Join(role.Permissions, " ")
			}

			channelGuestPermissions := ""
			if role, err := s.GetRoleByName(scheme.DefaultChannelGuestRole); err == nil {
				channelGuestPermissions = strings.Join(role.Permissions, " ")
			}

			count, _ := s.Store.Team().AnalyticsGetTeamCountForScheme(scheme.Id)

			s.SendDiagnostic(TRACK_PERMISSIONS_TEAM_SCHEMES, map[string]interface{}{
				"scheme_id":                 scheme.Id,
				"team_admin_permissions":    teamAdminPermissions,
				"team_user_permissions":     teamUserPermissions,
				"team_guest_permissions":    teamGuestPermissions,
				"channel_admin_permissions": channelAdminPermissions,
				"channel_user_permissions":  channelUserPermissions,
				"channel_guest_permissions": channelGuestPermissions,
				"team_count":                count,
			})
		}
	}
}

func (s *Server) trackElasticsearch() {
	data := map[string]interface{}{}

	for _, engine := range s.SearchEngine.GetActiveEngines() {
		if engine.GetVersion() != 0 && engine.GetName() == "elasticsearch" {
			data["elasticsearch_server_version"] = engine.GetVersion()
		}
	}

	s.SendDiagnostic(TRACK_ELASTICSEARCH, data)
}

func (s *Server) trackGroups() {
	groupCount, err := s.Store.Group().GroupCount()
	if err != nil {
		mlog.Error(err.Error())
	}

	groupTeamCount, err := s.Store.Group().GroupTeamCount()
	if err != nil {
		mlog.Error(err.Error())
	}

	groupChannelCount, err := s.Store.Group().GroupChannelCount()
	if err != nil {
		mlog.Error(err.Error())
	}

	groupSyncedTeamCount, err := s.Store.Team().GroupSyncedTeamCount()
	if err != nil {
		mlog.Error(err.Error())
	}

	groupSyncedChannelCount, err := s.Store.Channel().GroupSyncedChannelCount()
	if err != nil {
		mlog.Error(err.Error())
	}

	groupMemberCount, err := s.Store.Group().GroupMemberCount()
	if err != nil {
		mlog.Error(err.Error())
	}

	distinctGroupMemberCount, err := s.Store.Group().DistinctGroupMemberCount()
	if err != nil {
		mlog.Error(err.Error())
	}

<<<<<<< HEAD
	s.SendDiagnostic(TRACK_GROUPS, map[string]interface{}{
		"group_count":                 groupCount,
		"group_team_count":            groupTeamCount,
		"group_channel_count":         groupChannelCount,
		"group_synced_team_count":     groupSyncedTeamCount,
		"group_synced_channel_count":  groupSyncedChannelCount,
		"group_member_count":          groupMemberCount,
		"distinct_group_member_count": distinctGroupMemberCount,
=======
	groupCountWithAllowReference, err := a.Srv().Store.Group().GroupCountWithAllowReference()
	if err != nil {
		mlog.Error(err.Error())
	}

	a.SendDiagnostic(TRACK_GROUPS, map[string]interface{}{
		"group_count":                      groupCount,
		"group_team_count":                 groupTeamCount,
		"group_channel_count":              groupChannelCount,
		"group_synced_team_count":          groupSyncedTeamCount,
		"group_synced_channel_count":       groupSyncedChannelCount,
		"group_member_count":               groupMemberCount,
		"distinct_group_member_count":      distinctGroupMemberCount,
		"group_count_with_allow_reference": groupCountWithAllowReference,
>>>>>>> 6a5dd550
	})
}

func (s *Server) trackChannelModeration() {
	channelSchemeCount, err := s.Store.Scheme().CountByScope(model.SCHEME_SCOPE_CHANNEL)
	if err != nil {
		mlog.Error(err.Error())
	}

	createPostUser, err := s.Store.Scheme().CountWithoutPermission(model.SCHEME_SCOPE_CHANNEL, model.PERMISSION_CREATE_POST.Id, model.RoleScopeChannel, model.RoleTypeUser)
	if err != nil {
		mlog.Error(err.Error())
	}

	createPostGuest, err := s.Store.Scheme().CountWithoutPermission(model.SCHEME_SCOPE_CHANNEL, model.PERMISSION_CREATE_POST.Id, model.RoleScopeChannel, model.RoleTypeGuest)
	if err != nil {
		mlog.Error(err.Error())
	}

	// only need to track one of 'add_reaction' or 'remove_reaction` because they're both toggled together by the channel moderation feature
	postReactionsUser, err := s.Store.Scheme().CountWithoutPermission(model.SCHEME_SCOPE_CHANNEL, model.PERMISSION_ADD_REACTION.Id, model.RoleScopeChannel, model.RoleTypeUser)
	if err != nil {
		mlog.Error(err.Error())
	}

	postReactionsGuest, err := s.Store.Scheme().CountWithoutPermission(model.SCHEME_SCOPE_CHANNEL, model.PERMISSION_ADD_REACTION.Id, model.RoleScopeChannel, model.RoleTypeGuest)
	if err != nil {
		mlog.Error(err.Error())
	}

	// only need to track one of 'manage_public_channel_members' or 'manage_private_channel_members` because they're both toggled together by the channel moderation feature
	manageMembersUser, err := s.Store.Scheme().CountWithoutPermission(model.SCHEME_SCOPE_CHANNEL, model.PERMISSION_MANAGE_PUBLIC_CHANNEL_MEMBERS.Id, model.RoleScopeChannel, model.RoleTypeUser)
	if err != nil {
		mlog.Error(err.Error())
	}

	useChannelMentionsUser, err := s.Store.Scheme().CountWithoutPermission(model.SCHEME_SCOPE_CHANNEL, model.PERMISSION_USE_CHANNEL_MENTIONS.Id, model.RoleScopeChannel, model.RoleTypeUser)
	if err != nil {
		mlog.Error(err.Error())
	}

	useChannelMentionsGuest, err := s.Store.Scheme().CountWithoutPermission(model.SCHEME_SCOPE_CHANNEL, model.PERMISSION_USE_CHANNEL_MENTIONS.Id, model.RoleScopeChannel, model.RoleTypeGuest)
	if err != nil {
		mlog.Error(err.Error())
	}

	s.SendDiagnostic(TRACK_CHANNEL_MODERATION, map[string]interface{}{
		"channel_scheme_count": channelSchemeCount,

		"create_post_user_disabled_count":  createPostUser,
		"create_post_guest_disabled_count": createPostGuest,

		"post_reactions_user_disabled_count":  postReactionsUser,
		"post_reactions_guest_disabled_count": postReactionsGuest,

		"manage_members_user_disabled_count": manageMembersUser, // the UI does not allow this to be removed for guests

		"use_channel_mentions_user_disabled_count":  useChannelMentionsUser,
		"use_channel_mentions_guest_disabled_count": useChannelMentionsGuest,
	})
}<|MERGE_RESOLUTION|>--- conflicted
+++ resolved
@@ -66,16 +66,11 @@
 	TRACK_PLUGINS  = "plugins"
 )
 
-<<<<<<< HEAD
+// declaring this as var to allow overriding in tests
+var SENTRY_DSN = "placeholder_sentry_dsn"
+
 func (s *Server) SendDailyDiagnostics() {
 	s.sendDailyDiagnostics(false)
-=======
-// declaring this as var to allow overriding in tests
-var SENTRY_DSN = "placeholder_sentry_dsn"
-
-func (a *App) SendDailyDiagnostics() {
-	a.sendDailyDiagnostics(false)
->>>>>>> 6a5dd550
 }
 
 func (s *Server) sendDailyDiagnostics(override bool) {
@@ -106,31 +101,22 @@
 	}
 }
 
-<<<<<<< HEAD
 func (s *Server) SendDiagnostic(event string, properties map[string]interface{}) {
-	s.diagnosticClient.Enqueue(analytics.Track{
-		Event:      event,
-		UserId:     s.diagnosticId,
-		Properties: properties,
-	})
-=======
-func (a *App) SendDiagnostic(event string, properties map[string]interface{}) {
-	if a.Srv().diagnosticClient != nil {
-		a.Srv().diagnosticClient.Enqueue(analytics.Track{
+	if s.diagnosticClient != nil {
+		s.diagnosticClient.Enqueue(analytics.Track{
 			Event:      event,
-			UserId:     a.DiagnosticId(),
+			UserId:     s.diagnosticId,
 			Properties: properties,
 		})
 	}
 
-	if a.Srv().rudderClient != nil {
-		a.Srv().rudderClient.Enqueue(rudder.Track{
+	if s.rudderClient != nil {
+		s.rudderClient.Enqueue(rudder.Track{
 			Event:      event,
-			UserId:     a.DiagnosticId(),
+			UserId:     s.diagnosticId,
 			Properties: properties,
 		})
 	}
->>>>>>> 6a5dd550
 }
 
 func isDefault(setting interface{}, defaultValue interface{}) bool {
@@ -437,10 +423,7 @@
 		"isdefault_file_location":  isDefault(cfg.LogSettings.FileLocation, ""),
 	})
 
-<<<<<<< HEAD
-	s.SendDiagnostic(TRACK_CONFIG_NOTIFICATION_LOG, map[string]interface{}{
-=======
-	a.SendDiagnostic(TRACK_CONFIG_AUDIT, map[string]interface{}{
+	s.SendDiagnostic(TRACK_CONFIG_AUDIT, map[string]interface{}{
 		"syslog_enabled":        *cfg.ExperimentalAuditSettings.SysLogEnabled,
 		"syslog_insecure":       *cfg.ExperimentalAuditSettings.SysLogInsecure,
 		"syslog_max_queue_size": *cfg.ExperimentalAuditSettings.SysLogMaxQueueSize,
@@ -452,8 +435,7 @@
 		"file_max_queue_size":   *cfg.ExperimentalAuditSettings.FileMaxQueueSize,
 	})
 
-	a.SendDiagnostic(TRACK_CONFIG_NOTIFICATION_LOG, map[string]interface{}{
->>>>>>> 6a5dd550
+	s.SendDiagnostic(TRACK_CONFIG_NOTIFICATION_LOG, map[string]interface{}{
 		"enable_console":          *cfg.NotificationLogSettings.EnableConsole,
 		"console_level":           *cfg.NotificationLogSettings.ConsoleLevel,
 		"console_json":            *cfg.NotificationLogSettings.ConsoleJson,
@@ -1038,22 +1020,12 @@
 		mlog.Error(err.Error())
 	}
 
-<<<<<<< HEAD
+	groupCountWithAllowReference, err := s.Store.Group().GroupCountWithAllowReference()
+	if err != nil {
+		mlog.Error(err.Error())
+	}
+
 	s.SendDiagnostic(TRACK_GROUPS, map[string]interface{}{
-		"group_count":                 groupCount,
-		"group_team_count":            groupTeamCount,
-		"group_channel_count":         groupChannelCount,
-		"group_synced_team_count":     groupSyncedTeamCount,
-		"group_synced_channel_count":  groupSyncedChannelCount,
-		"group_member_count":          groupMemberCount,
-		"distinct_group_member_count": distinctGroupMemberCount,
-=======
-	groupCountWithAllowReference, err := a.Srv().Store.Group().GroupCountWithAllowReference()
-	if err != nil {
-		mlog.Error(err.Error())
-	}
-
-	a.SendDiagnostic(TRACK_GROUPS, map[string]interface{}{
 		"group_count":                      groupCount,
 		"group_team_count":                 groupTeamCount,
 		"group_channel_count":              groupChannelCount,
@@ -1062,7 +1034,6 @@
 		"group_member_count":               groupMemberCount,
 		"distinct_group_member_count":      distinctGroupMemberCount,
 		"group_count_with_allow_reference": groupCountWithAllowReference,
->>>>>>> 6a5dd550
 	})
 }
 
