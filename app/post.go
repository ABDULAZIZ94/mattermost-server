--- conflicted
+++ resolved
@@ -281,21 +281,8 @@
 		})
 	}
 
-<<<<<<< HEAD
 	if a.Metrics != nil {
-		a.Metrics.IncrementPostCreate()
-=======
-	if a.IsESIndexingEnabled() {
-		a.Srv().Go(func() {
-			if err = a.Elasticsearch().IndexPost(rpost, channel.TeamId); err != nil {
-				mlog.Error("Encountered error indexing post", mlog.String("post_id", post.Id), mlog.Err(err))
-			}
-		})
-	}
-
-	if a.Metrics() != nil {
 		a.Metrics().IncrementPostCreate()
->>>>>>> 53e07a68
 	}
 
 	if len(post.FileIds) > 0 {
@@ -569,22 +556,6 @@
 		})
 	}
 
-<<<<<<< HEAD
-=======
-	if a.IsESIndexingEnabled() {
-		a.Srv().Go(func() {
-			channel, chanErr := a.Srv().Store.Channel().GetForPost(rpost.Id)
-			if chanErr != nil {
-				mlog.Error("Couldn't get channel for post for Elasticsearch indexing.", mlog.String("channel_id", rpost.ChannelId), mlog.String("post_id", rpost.Id))
-				return
-			}
-			if err := a.Elasticsearch().IndexPost(rpost, channel.TeamId); err != nil {
-				mlog.Error("Encountered error indexing post", mlog.String("post_id", post.Id), mlog.Err(err))
-			}
-		})
-	}
-
->>>>>>> 53e07a68
 	rpost = a.PreparePostForClient(rpost, false, true)
 
 	message := model.NewWebSocketEvent(model.WEBSOCKET_EVENT_POST_EDITED, "", rpost.ChannelId, "", nil)
@@ -853,17 +824,6 @@
 		a.DeleteFlaggedPosts(post.Id)
 	})
 
-<<<<<<< HEAD
-=======
-	if a.IsESIndexingEnabled() {
-		a.Srv().Go(func() {
-			if err := a.Elasticsearch().DeletePost(post); err != nil {
-				mlog.Error("Encountered error deleting post", mlog.String("post_id", post.Id), mlog.Err(err))
-			}
-		})
-	}
-
->>>>>>> 53e07a68
 	a.InvalidateCacheForChannelPosts(post.ChannelId)
 
 	return post, nil
@@ -1025,97 +985,11 @@
 		return model.MakePostSearchResults(model.NewPostList(), nil), nil
 	}
 
-<<<<<<< HEAD
-	postSearchResults, err = a.Srv.Store.Post().SearchPostsInTeamForUser(finalParamsList, userId, teamId, isOrSearch, includeDeleted, page, perPage)
-=======
-	// We only allow the user to search in channels they are a member of.
-	userChannels, err := a.GetChannelsForUser(teamId, userId, includeDeleted)
-	if err != nil {
-		mlog.Error("error getting channel for user", mlog.Err(err))
-		return nil, err
-	}
-
-	postIds, matches, err := a.Elasticsearch().SearchPosts(userChannels, finalParamsList, page, perPage)
->>>>>>> 53e07a68
-	if err != nil {
-		return nil, err
-	}
-
-<<<<<<< HEAD
-=======
-	// Get the posts
-	postList := model.NewPostList()
-	if len(postIds) > 0 {
-		posts, err := a.Srv().Store.Post().GetPostsByIds(postIds)
-		if err != nil {
-			return nil, err
-		}
-		for _, p := range posts {
-			if p.DeleteAt == 0 {
-				postList.AddPost(p)
-				postList.AddOrder(p.Id)
-			}
-		}
-	}
-
-	return model.MakePostSearchResults(postList, matches), nil
-}
-
-func (a *App) SearchPostsInTeamForUser(terms string, userId string, teamId string, isOrSearch bool, includeDeletedChannels bool, timeZoneOffset int, page, perPage int) (*model.PostSearchResults, *model.AppError) {
-	var postSearchResults *model.PostSearchResults
-	var err *model.AppError
-	paramsList := model.ParseSearchParams(strings.TrimSpace(terms), timeZoneOffset)
-
-	if !*a.Config().ServiceSettings.EnablePostSearch {
-		return nil, model.NewAppError("SearchPostsInTeamForUser", "store.sql_post.search.disabled", nil, fmt.Sprintf("teamId=%v userId=%v", teamId, userId), http.StatusNotImplemented)
-	}
-
-	if a.IsESSearchEnabled() {
-		postSearchResults, err = a.esSearchPostsInTeamForUser(paramsList, userId, teamId, isOrSearch, includeDeletedChannels, page, perPage)
-		if err != nil {
-			mlog.Error("Encountered error on SearchPostsInTeamForUser through Elasticsearch. Falling back to default search.", mlog.Err(err))
-		}
-	}
-
-	if !a.IsESSearchEnabled() || err != nil {
-		// Since we don't support paging for DB search, we just return nothing for later pages
-		if page > 0 {
-			return model.MakePostSearchResults(model.NewPostList(), nil), nil
-		}
-
-		includeDeleted := includeDeletedChannels && *a.Config().TeamSettings.ExperimentalViewArchivedChannels
-		posts, err := a.searchPostsInTeam(teamId, userId, paramsList, func(params *model.SearchParams) {
-			params.IncludeDeletedChannels = includeDeleted
-			params.OrTerms = isOrSearch
-			for idx, channelName := range params.InChannels {
-				if strings.HasPrefix(channelName, "@") {
-					channel, err := a.parseAndFetchChannelIdByNameFromInFilter(channelName, userId, teamId, includeDeletedChannels)
-					if err != nil {
-						mlog.Error("error getting channel_id by name from in filter", mlog.Err(err))
-						continue
-					}
-					params.InChannels[idx] = channel.Name
-				}
-			}
-			for idx, channelName := range params.ExcludedChannels {
-				if strings.HasPrefix(channelName, "@") {
-					channel, err := a.parseAndFetchChannelIdByNameFromInFilter(channelName, userId, teamId, includeDeletedChannels)
-					if err != nil {
-						mlog.Error("error getting channel_id by name from in filter", mlog.Err(err))
-						continue
-					}
-					params.ExcludedChannels[idx] = channel.Name
-				}
-			}
-		})
-		if err != nil {
-			return nil, err
-		}
-
-		postSearchResults = model.MakePostSearchResults(posts, nil)
-	}
-
->>>>>>> 53e07a68
+	postSearchResults, err = a.Srv().Store.Post().SearchPostsInTeamForUser(finalParamsList, userId, teamId, isOrSearch, includeDeleted, page, perPage)
+	if err != nil {
+		return nil, err
+	}
+
 	return postSearchResults, nil
 }
 
