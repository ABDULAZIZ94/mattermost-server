--- conflicted
+++ resolved
@@ -58,14 +58,6 @@
 			return
 		}
 
-<<<<<<< HEAD
-		wr.server.Go(func() {
-			wr.app.SetStatusOnline(session.UserId, false)
-			wr.app.UpdateLastActivityAtIfNeeded(*session)
-		})
-
-=======
->>>>>>> 6a5dd550
 		conn.SetSession(session)
 		conn.SetSessionToken(session.Token)
 		conn.UserId = session.UserId
