[
  {
    "id": "April",
    "translation": "April"
  },
  {
    "id": "August",
    "translation": "August"
  },
  {
    "id": "December",
    "translation": "December"
  },
  {
    "id": "February",
    "translation": "February"
  },
  {
    "id": "January",
    "translation": "January"
  },
  {
    "id": "July",
    "translation": "July"
  },
  {
    "id": "June",
    "translation": "June"
  },
  {
    "id": "March",
    "translation": "March"
  },
  {
    "id": "May",
    "translation": "May"
  },
  {
    "id": "November",
    "translation": "November"
  },
  {
    "id": "October",
    "translation": "October"
  },
  {
    "id": "September",
    "translation": "September"
  },
  {
    "id": "actiance.export.marshalToXml.appError",
    "translation": "Unable to convert export to XML."
  },
  {
    "id": "api.admin.add_certificate.array.app_error",
    "translation": "No file under 'certificate' in request."
  },
  {
    "id": "api.admin.add_certificate.no_file.app_error",
    "translation": "No file under 'certificate' in request."
  },
  {
    "id": "api.admin.add_certificate.open.app_error",
    "translation": "Could not open certificate file."
  },
  {
    "id": "api.admin.add_certificate.saving.app_error",
    "translation": "Could not save certificate file."
  },
  {
    "id": "api.admin.delete_brand_image.storage.not_found",
    "translation": "Unable to delete brand image, not found."
  },
  {
    "id": "api.admin.file_read_error",
    "translation": "Error reading log file."
  },
  {
    "id": "api.admin.get_brand_image.storage.app_error",
    "translation": "Image storage is not configured."
  },
  {
    "id": "api.admin.remove_certificate.delete.app_error",
    "translation": "An error occurred while deleting the certificate."
  },
  {
    "id": "api.admin.saml.failure_get_metadata_from_idp.app_error",
    "translation": "Failed to obtain metadata from Identity Provider URL."
  },
  {
    "id": "api.admin.saml.failure_parse_idp_certificate.app_error",
    "translation": "Failure encountered while parsing the metadata information received from the Identity Provider to a certificate."
  },
  {
    "id": "api.admin.saml.failure_save_idp_certificate_file.app_error",
    "translation": "Could not save certificate file."
  },
  {
    "id": "api.admin.saml.invalid_xml_missing_idpssodescriptors.app_error",
    "translation": "Missing Identity Provider SSO Descriptors node in the XML."
  },
  {
    "id": "api.admin.saml.invalid_xml_missing_keydescriptor.app_error",
    "translation": "Missing Identity Provider Key Descriptors node in the XML."
  },
  {
    "id": "api.admin.saml.invalid_xml_missing_ssoservices.app_error",
    "translation": "Missing Identity Provider SSO Services node in the XML."
  },
  {
    "id": "api.admin.saml.metadata.app_error",
    "translation": "An error occurred while building Service Provider Metadata."
  },
  {
    "id": "api.admin.saml.not_available.app_error",
    "translation": "SAML 2.0 is not configured or supported on this server."
  },
  {
    "id": "api.admin.saml.set_certificate_from_metadata.invalid_body.app_error",
    "translation": "Invalid certificate text."
  },
  {
    "id": "api.admin.saml.set_certificate_from_metadata.invalid_content_type.app_error",
    "translation": "Invalid content type."
  },
  {
    "id": "api.admin.saml.set_certificate_from_metadata.missing_content_type.app_error",
    "translation": "Missing content type."
  },
  {
    "id": "api.admin.test_email.body",
    "translation": "It appears your Mattermost email is setup correctly!"
  },
  {
    "id": "api.admin.test_email.missing_server",
    "translation": "SMTP Server is required"
  },
  {
    "id": "api.admin.test_email.reenter_password",
    "translation": "The SMTP server, port, or username has changed. Please re-enter the SMTP password to test connection."
  },
  {
    "id": "api.admin.test_email.subject",
    "translation": "Mattermost - Testing Email Settings"
  },
  {
    "id": "api.admin.test_s3.missing_s3_bucket",
    "translation": "S3 Bucket is required"
  },
  {
    "id": "api.admin.upload_brand_image.array.app_error",
    "translation": "Empty array under 'image' in request."
  },
  {
    "id": "api.admin.upload_brand_image.no_file.app_error",
    "translation": "No file under 'image' in request."
  },
  {
    "id": "api.admin.upload_brand_image.parse.app_error",
    "translation": "Could not parse multipart form."
  },
  {
    "id": "api.admin.upload_brand_image.storage.app_error",
    "translation": "Unable to upload image. Image storage is not configured."
  },
  {
    "id": "api.admin.upload_brand_image.too_large.app_error",
    "translation": "Unable to upload file. File is too large."
  },
  {
    "id": "api.bot.create_disabled",
    "translation": "Bot creation has been disabled."
  },
  {
    "id": "api.bot.delete_bot_icon_image.app_error",
    "translation": "Couldn't delete icon image."
  },
  {
    "id": "api.bot.get_bot_icon_image.read.app_error",
    "translation": "Unable to read icon image file."
  },
  {
    "id": "api.bot.set_bot_icon_image.app_error",
    "translation": "Couldn't upload icon image."
  },
  {
    "id": "api.bot.set_bot_icon_image.array.app_error",
    "translation": "Empty array under 'image' in request."
  },
  {
    "id": "api.bot.set_bot_icon_image.no_file.app_error",
    "translation": "No file under 'image' in request."
  },
  {
    "id": "api.bot.set_bot_icon_image.open.app_error",
    "translation": "Could not open image file."
  },
  {
    "id": "api.bot.set_bot_icon_image.parse.app_error",
    "translation": "Could not parse multipart form."
  },
  {
    "id": "api.bot.set_bot_icon_image.too_large.app_error",
    "translation": "Unable to upload icon image. File is too large."
  },
  {
    "id": "api.bot.teams_channels.add_message_mobile",
    "translation": "Please add me to teams and channels you want me to interact in. To do this, use the browser or Mattermost Desktop App."
  },
  {
    "id": "api.channel.add_guest.added",
    "translation": "%v added to the channel as guest by %v."
  },
  {
    "id": "api.channel.add_member.added",
    "translation": "%v added to the channel by %v."
  },
  {
    "id": "api.channel.add_members.error",
    "translation": "Error adding channel member(s)."
  },
  {
    "id": "api.channel.add_members.user_denied",
    "translation": "Channel membership denied to the following users because of group constraints: {{ .UserIDs }}"
  },
  {
    "id": "api.channel.add_user.to.channel.failed.app_error",
    "translation": "Failed to add user to channel."
  },
  {
    "id": "api.channel.add_user.to.channel.failed.deleted.app_error",
    "translation": "Failed to add user to channel because they have been removed from the team."
  },
  {
    "id": "api.channel.add_user_to_channel.type.app_error",
    "translation": "Can not add user to this channel type."
  },
  {
    "id": "api.channel.change_channel_privacy.private_to_public",
    "translation": "This channel has been converted to a Public Channel and can be joined by any team member."
  },
  {
    "id": "api.channel.change_channel_privacy.public_to_private",
    "translation": "This channel has been converted to a Private Channel."
  },
  {
    "id": "api.channel.channel_member_counts_by_group.license.error",
    "translation": "Your license does not support groups"
  },
  {
    "id": "api.channel.convert_channel_to_private.default_channel_error",
    "translation": "This default channel cannot be converted into a private channel."
  },
  {
    "id": "api.channel.convert_channel_to_private.private_channel_error",
    "translation": "The channel requested to convert is already a private channel."
  },
  {
    "id": "api.channel.create_channel.direct_channel.app_error",
    "translation": "Must use createDirectChannel API service for direct message channel creation."
  },
  {
    "id": "api.channel.create_channel.max_channel_limit.app_error",
    "translation": "Unable to create more than {{.MaxChannelsPerTeam}} channels for current team."
  },
  {
    "id": "api.channel.create_default_channels.off_topic",
    "translation": "Off-Topic"
  },
  {
    "id": "api.channel.create_default_channels.town_square",
    "translation": "Town Square"
  },
  {
    "id": "api.channel.create_direct_channel.invalid_user.app_error",
    "translation": "Invalid user ID for direct channel creation."
  },
  {
    "id": "api.channel.create_group.bad_size.app_error",
    "translation": "Group message channels must contain at least 3 and no more than 8 users."
  },
  {
    "id": "api.channel.create_group.bad_user.app_error",
    "translation": "One of the provided users does not exist."
  },
  {
    "id": "api.channel.delete_channel.archived",
    "translation": "%v archived the channel."
  },
  {
    "id": "api.channel.delete_channel.cannot.app_error",
    "translation": "Unable to delete the default channel {{.Channel}}."
  },
  {
    "id": "api.channel.delete_channel.deleted.app_error",
    "translation": "The channel has been archived or deleted."
  },
  {
    "id": "api.channel.delete_channel.type.invalid",
    "translation": "Unable to delete direct or group message channels"
  },
  {
    "id": "api.channel.get_channel_moderations.license.error",
    "translation": "Your license does not support channel moderation"
  },
  {
    "id": "api.channel.guest_join_channel.post_and_forget",
    "translation": "%v joined the channel as guest."
  },
  {
    "id": "api.channel.join_channel.permissions.app_error",
    "translation": "You do not have the appropriate permissions."
  },
  {
    "id": "api.channel.join_channel.post_and_forget",
    "translation": "%v joined the channel."
  },
  {
    "id": "api.channel.leave.default.app_error",
    "translation": "Unable to leave the default channel {{.Channel}}."
  },
  {
    "id": "api.channel.leave.direct.app_error",
    "translation": "Unable to leave a direct message channel."
  },
  {
    "id": "api.channel.leave.last_member.app_error",
    "translation": "You're the only member left, try removing the Private Channel instead of leaving."
  },
  {
    "id": "api.channel.leave.left",
    "translation": "%v left the channel."
  },
  {
    "id": "api.channel.patch_channel_moderations.license.error",
    "translation": "Your license does not support channel moderation"
  },
  {
    "id": "api.channel.patch_update_channel.forbidden.app_error",
    "translation": "Failed to update the channel."
  },
  {
    "id": "api.channel.post_channel_privacy_message.error",
    "translation": "Failed to post channel privacy update message."
  },
  {
    "id": "api.channel.post_update_channel_displayname_message_and_forget.create_post.error",
    "translation": "Failed to post displayname update message"
  },
  {
    "id": "api.channel.post_update_channel_displayname_message_and_forget.retrieve_user.error",
    "translation": "Failed to retrieve user while updating channel DisplayName field"
  },
  {
    "id": "api.channel.post_update_channel_displayname_message_and_forget.updated_from",
    "translation": "%s updated the channel display name from: %s to: %s"
  },
  {
    "id": "api.channel.post_update_channel_header_message_and_forget.post.error",
    "translation": "Failed to post update channel header message"
  },
  {
    "id": "api.channel.post_update_channel_header_message_and_forget.removed",
    "translation": "%s removed the channel header (was: %s)"
  },
  {
    "id": "api.channel.post_update_channel_header_message_and_forget.retrieve_user.error",
    "translation": "Failed to retrieve user while updating channel header"
  },
  {
    "id": "api.channel.post_update_channel_header_message_and_forget.updated_from",
    "translation": "%s updated the channel header from: %s to: %s"
  },
  {
    "id": "api.channel.post_update_channel_header_message_and_forget.updated_to",
    "translation": "%s updated the channel header to: %s"
  },
  {
    "id": "api.channel.post_user_add_remove_message_and_forget.error",
    "translation": "Failed to post join/leave message"
  },
  {
    "id": "api.channel.remove.default.app_error",
    "translation": "Unable to remove user from the default channel {{.Channel}}."
  },
  {
    "id": "api.channel.remove_channel_member.type.app_error",
    "translation": "Unable to remove user from a channel."
  },
  {
    "id": "api.channel.remove_member.group_constrained.app_error",
    "translation": "Unable to remove a user from a group-constrained channel."
  },
  {
    "id": "api.channel.remove_member.removed",
    "translation": "%v removed from the channel."
  },
  {
    "id": "api.channel.remove_members.denied",
    "translation": "Channel membership removal denied to the following users because of group constraints: {{ .UserIDs }}"
  },
  {
    "id": "api.channel.remove_user_from_channel.app_error",
    "translation": "Can not remove user from this channel type."
  },
  {
    "id": "api.channel.rename_channel.cant_rename_direct_messages.app_error",
    "translation": "You cannot rename a direct message channel."
  },
  {
    "id": "api.channel.rename_channel.cant_rename_group_messages.app_error",
    "translation": "You cannot rename a group message channel."
  },
  {
    "id": "api.channel.restore_channel.restored.app_error",
    "translation": "Unable to unarchive channel. The channel is not archived."
  },
  {
    "id": "api.channel.restore_channel.unarchived",
    "translation": "{{.Username}} unarchived the channel."
  },
  {
    "id": "api.channel.update_channel.deleted.app_error",
    "translation": "The channel has been archived or deleted."
  },
  {
    "id": "api.channel.update_channel.tried.app_error",
    "translation": "Tried to perform an invalid update of the default channel {{.Channel}}."
  },
  {
    "id": "api.channel.update_channel.typechange.app_error",
    "translation": "Channel type cannot be updated."
  },
  {
    "id": "api.channel.update_channel_member_roles.changing_guest_role.app_error",
    "translation": "Invalid channel member update: You can't add or remove the guest role manually."
  },
  {
    "id": "api.channel.update_channel_member_roles.guest_and_user.app_error",
    "translation": "Invalid channel member update: A user must be a guest or a user but not both."
  },
  {
    "id": "api.channel.update_channel_member_roles.scheme_role.app_error",
    "translation": "The provided role is managed by a Scheme and therefore cannot be applied directly to a Channel Member."
  },
  {
    "id": "api.channel.update_channel_privacy.default_channel_error",
    "translation": "The default channel cannot be made private."
  },
  {
    "id": "api.channel.update_channel_scheme.license.error",
    "translation": "Your license does not support updating a channel's scheme"
  },
  {
    "id": "api.channel.update_channel_scheme.scheme_scope.error",
    "translation": "Unable to set the scheme to the channel because the supplied scheme is not a channel scheme."
  },
  {
    "id": "api.channel.update_team_member_roles.changing_guest_role.app_error",
    "translation": "Invalid team member update: You can't add or remove the guest role manually."
  },
  {
    "id": "api.channel.update_team_member_roles.scheme_role.app_error",
    "translation": "The provided role is managed by a Scheme and therefore cannot be applied directly to a Team Member."
  },
  {
    "id": "api.command.admin_only.app_error",
    "translation": "Integrations have been limited to admins only."
  },
  {
    "id": "api.command.command_post.forbidden.app_error",
    "translation": "Specified user is not a member of specified channel."
  },
  {
    "id": "api.command.disabled.app_error",
    "translation": "Commands have been disabled by the system admin."
  },
  {
    "id": "api.command.duplicate_trigger.app_error",
    "translation": "This trigger word is already in use. Please choose another word."
  },
  {
    "id": "api.command.execute_command.create_post_failed.app_error",
    "translation": "Command '{{.Trigger}}' failed to post response. Please contact your System Administrator."
  },
  {
    "id": "api.command.execute_command.failed.app_error",
    "translation": "Command with a trigger of '{{.Trigger}}' failed."
  },
  {
    "id": "api.command.execute_command.failed_empty.app_error",
    "translation": "Command with a trigger of '{{.Trigger}}' returned an empty response."
  },
  {
    "id": "api.command.execute_command.failed_resp.app_error",
    "translation": "Command with a trigger of '{{.Trigger}}' returned response {{.Status}}."
  },
  {
    "id": "api.command.execute_command.format.app_error",
    "translation": "Command trigger word is missing the leading slash character"
  },
  {
    "id": "api.command.execute_command.not_found.app_error",
    "translation": "Command with a trigger of '{{.Trigger}}' not found. To send a message beginning with \"/\", try adding an empty space at the beginning of the message."
  },
  {
    "id": "api.command.execute_command.start.app_error",
    "translation": "No command trigger found."
  },
  {
    "id": "api.command.invite_people.desc",
    "translation": "Send an email invite to your Mattermost team"
  },
  {
    "id": "api.command.invite_people.email_invitations_off",
    "translation": "Email invitations are disabled, no invite(s) sent"
  },
  {
    "id": "api.command.invite_people.email_off",
    "translation": "Email has not been configured, no invite(s) sent"
  },
  {
    "id": "api.command.invite_people.fail",
    "translation": "Encountered an error sending email invite(s)"
  },
  {
    "id": "api.command.invite_people.hint",
    "translation": "[name@domain.com ...]"
  },
  {
    "id": "api.command.invite_people.invite_off",
    "translation": "User creation has been disabled on this server, no invite(s) sent"
  },
  {
    "id": "api.command.invite_people.name",
    "translation": "invite_people"
  },
  {
    "id": "api.command.invite_people.no_email",
    "translation": "Please specify one or more valid email addresses"
  },
  {
    "id": "api.command.invite_people.sent",
    "translation": "Email invite(s) sent"
  },
  {
    "id": "api.command.team_mismatch.app_error",
    "translation": "Unable to update commands across teams."
  },
  {
    "id": "api.command_away.desc",
    "translation": "Set your status away"
  },
  {
    "id": "api.command_away.name",
    "translation": "away"
  },
  {
    "id": "api.command_away.success",
    "translation": "You are now away"
  },
  {
    "id": "api.command_channel_header.channel.app_error",
    "translation": "Error to retrieve the current channel."
  },
  {
    "id": "api.command_channel_header.desc",
    "translation": "Edit the channel header"
  },
  {
    "id": "api.command_channel_header.hint",
    "translation": "[text]"
  },
  {
    "id": "api.command_channel_header.message.app_error",
    "translation": "Text must be provided with the /header command."
  },
  {
    "id": "api.command_channel_header.name",
    "translation": "header"
  },
  {
    "id": "api.command_channel_header.permission.app_error",
    "translation": "You don't have the appropriate permissions to edit the channel header."
  },
  {
    "id": "api.command_channel_header.update_channel.app_error",
    "translation": "Error to update the current channel."
  },
  {
    "id": "api.command_channel_purpose.channel.app_error",
    "translation": "Error to retrieve the current channel."
  },
  {
    "id": "api.command_channel_purpose.desc",
    "translation": "Edit the channel purpose"
  },
  {
    "id": "api.command_channel_purpose.direct_group.app_error",
    "translation": "Unable to set purpose for direct message channels. Use /header to set the header instead."
  },
  {
    "id": "api.command_channel_purpose.hint",
    "translation": "[text]"
  },
  {
    "id": "api.command_channel_purpose.message.app_error",
    "translation": "A message must be provided with the /purpose command."
  },
  {
    "id": "api.command_channel_purpose.name",
    "translation": "purpose"
  },
  {
    "id": "api.command_channel_purpose.permission.app_error",
    "translation": "You don't have the appropriate permissions to edit the channel purpose."
  },
  {
    "id": "api.command_channel_purpose.update_channel.app_error",
    "translation": "Error to update the current channel."
  },
  {
    "id": "api.command_channel_remove.channel.app_error",
    "translation": "Error retrieving the current channel."
  },
  {
    "id": "api.command_channel_rename.channel.app_error",
    "translation": "Error to retrieve the current channel."
  },
  {
    "id": "api.command_channel_rename.desc",
    "translation": "Rename the channel"
  },
  {
    "id": "api.command_channel_rename.direct_group.app_error",
    "translation": "Unable to rename direct message channels."
  },
  {
    "id": "api.command_channel_rename.hint",
    "translation": "[text]"
  },
  {
    "id": "api.command_channel_rename.message.app_error",
    "translation": "A message must be provided with the /rename command."
  },
  {
    "id": "api.command_channel_rename.name",
    "translation": "rename"
  },
  {
    "id": "api.command_channel_rename.permission.app_error",
    "translation": "You don't have the appropriate permissions to rename the channel."
  },
  {
    "id": "api.command_channel_rename.too_long.app_error",
    "translation": "Channel name must be {{.Length}} or fewer characters."
  },
  {
    "id": "api.command_channel_rename.too_short.app_error",
    "translation": "Channel name must be {{.Length}} or more characters."
  },
  {
    "id": "api.command_channel_rename.update_channel.app_error",
    "translation": "Error to update the current channel."
  },
  {
    "id": "api.command_code.desc",
    "translation": "Display text as a code block"
  },
  {
    "id": "api.command_code.hint",
    "translation": "[text]"
  },
  {
    "id": "api.command_code.message.app_error",
    "translation": "A message must be provided with the /code command."
  },
  {
    "id": "api.command_code.name",
    "translation": "code"
  },
  {
    "id": "api.command_collapse.desc",
    "translation": "Turn on auto-collapsing of image previews"
  },
  {
    "id": "api.command_collapse.name",
    "translation": "collapse"
  },
  {
    "id": "api.command_collapse.success",
    "translation": "Image links now collapse by default"
  },
  {
    "id": "api.command_dnd.desc",
    "translation": "Do not disturb disables desktop and mobile push notifications."
  },
  {
    "id": "api.command_dnd.disabled",
    "translation": "Do Not Disturb is disabled."
  },
  {
    "id": "api.command_dnd.error",
    "translation": "Error to retrieve the user status."
  },
  {
    "id": "api.command_dnd.name",
    "translation": "dnd"
  },
  {
    "id": "api.command_dnd.success",
    "translation": "Do Not Disturb is enabled. You will not receive desktop or mobile push notifications until Do Not Disturb is turned off."
  },
  {
    "id": "api.command_echo.delay.app_error",
    "translation": "Delays must be under 10000 seconds."
  },
  {
    "id": "api.command_echo.desc",
    "translation": "Echo back text from your account"
  },
  {
    "id": "api.command_echo.high_volume.app_error",
    "translation": "High volume of echo request, cannot process request."
  },
  {
    "id": "api.command_echo.hint",
    "translation": "'message' [delay in seconds]"
  },
  {
    "id": "api.command_echo.message.app_error",
    "translation": "A message must be provided with the /echo command."
  },
  {
    "id": "api.command_echo.name",
    "translation": "echo"
  },
  {
    "id": "api.command_expand.desc",
    "translation": "Turn off auto-collapsing of image previews"
  },
  {
    "id": "api.command_expand.name",
    "translation": "expand"
  },
  {
    "id": "api.command_expand.success",
    "translation": "Image links now expand by default"
  },
  {
    "id": "api.command_expand_collapse.fail.app_error",
    "translation": "An error occurred while expanding previews."
  },
  {
    "id": "api.command_groupmsg.desc",
    "translation": "Sends a Group Message to the specified users"
  },
  {
    "id": "api.command_groupmsg.fail.app_error",
    "translation": "An error occurred while messaging the users."
  },
  {
    "id": "api.command_groupmsg.group_fail.app_error",
    "translation": "An error occurred while creating the group message."
  },
  {
    "id": "api.command_groupmsg.hint",
    "translation": "@[username1],@[username2] 'message'"
  },
  {
    "id": "api.command_groupmsg.invalid_user.app_error",
    "translation": {
      "one": "Unable to find the user: {{.Users}}",
      "other": "Unable to find the users: {{.Users}}"
    }
  },
  {
    "id": "api.command_groupmsg.max_users.app_error",
    "translation": "Group messages are limited to a maximum of {{.MaxUsers}} users."
  },
  {
    "id": "api.command_groupmsg.min_users.app_error",
    "translation": "Group messages are limited to a minimum of {{.MinUsers}} users."
  },
  {
    "id": "api.command_groupmsg.name",
    "translation": "message"
  },
  {
    "id": "api.command_groupmsg.permission.app_error",
    "translation": "You don't have the appropriate permissions to create a new group message."
  },
  {
    "id": "api.command_help.desc",
    "translation": "Open the Mattermost help page"
  },
  {
    "id": "api.command_help.name",
    "translation": "help"
  },
  {
    "id": "api.command_invite.channel.app_error",
    "translation": "Error to retrieve the current channel."
  },
  {
    "id": "api.command_invite.channel.error",
    "translation": "Could not find the channel {{.Channel}}. Please use the [channel handle](https://about.mattermost.com/default-channel-handle-documentation) to identify channels."
  },
  {
    "id": "api.command_invite.desc",
    "translation": "Invite a user to a channel"
  },
  {
    "id": "api.command_invite.directchannel.app_error",
    "translation": "You can't add someone to a direct message channel."
  },
  {
    "id": "api.command_invite.fail.app_error",
    "translation": "An error occurred while joining the channel."
  },
  {
    "id": "api.command_invite.group_constrained_user_denied",
    "translation": "This channel is managed by groups.  This user is not part of a group that is synced to this channel."
  },
  {
    "id": "api.command_invite.hint",
    "translation": "@[username] ~[channel]"
  },
  {
    "id": "api.command_invite.missing_message.app_error",
    "translation": "Missing Username and Channel."
  },
  {
    "id": "api.command_invite.missing_user.app_error",
    "translation": "We couldn't find the user. They may have been deactivated by the System Administrator."
  },
  {
    "id": "api.command_invite.name",
    "translation": "invite"
  },
  {
    "id": "api.command_invite.permission.app_error",
    "translation": "You don't have enough permissions to add {{.User}} in {{.Channel}}."
  },
  {
    "id": "api.command_invite.private_channel.app_error",
    "translation": "Could not find the channel {{.Channel}}. Please use the channel handle to identify channels."
  },
  {
    "id": "api.command_invite.success",
    "translation": "{{.User}} added to {{.Channel}} channel."
  },
  {
    "id": "api.command_invite.user_already_in_channel.app_error",
    "translation": "{{.User}} is already in the channel."
  },
  {
    "id": "api.command_invite.user_not_in_team.app_error",
    "translation": "@{{.Username}} is not a member of the team."
  },
  {
    "id": "api.command_invite_people.permission.app_error",
    "translation": "You don't have permission to invite new users to this server."
  },
  {
    "id": "api.command_join.desc",
    "translation": "Join the open channel"
  },
  {
    "id": "api.command_join.fail.app_error",
    "translation": "An error occurred while joining the channel."
  },
  {
    "id": "api.command_join.hint",
    "translation": "~[channel]"
  },
  {
    "id": "api.command_join.list.app_error",
    "translation": "An error occurred while listing channels."
  },
  {
    "id": "api.command_join.missing.app_error",
    "translation": "Unable to find the channel."
  },
  {
    "id": "api.command_join.name",
    "translation": "join"
  },
  {
    "id": "api.command_kick.name",
    "translation": "kick"
  },
  {
    "id": "api.command_leave.desc",
    "translation": "Leave the current channel"
  },
  {
    "id": "api.command_leave.fail.app_error",
    "translation": "An error occurred while leaving the channel."
  },
  {
    "id": "api.command_leave.name",
    "translation": "leave"
  },
  {
    "id": "api.command_logout.desc",
    "translation": "Logout of Mattermost"
  },
  {
    "id": "api.command_logout.fail_message",
    "translation": "Failed to log out"
  },
  {
    "id": "api.command_logout.name",
    "translation": "logout"
  },
  {
    "id": "api.command_me.desc",
    "translation": "Do an action"
  },
  {
    "id": "api.command_me.hint",
    "translation": "[message]"
  },
  {
    "id": "api.command_me.name",
    "translation": "me"
  },
  {
    "id": "api.command_msg.desc",
    "translation": "Send Direct Message to a user"
  },
  {
    "id": "api.command_msg.dm_fail.app_error",
    "translation": "An error occurred while creating the direct message."
  },
  {
    "id": "api.command_msg.fail.app_error",
    "translation": "An error occurred while messaging the user."
  },
  {
    "id": "api.command_msg.hint",
    "translation": "@[username] 'message'"
  },
  {
    "id": "api.command_msg.missing.app_error",
    "translation": "Unable to find the user."
  },
  {
    "id": "api.command_msg.name",
    "translation": "message"
  },
  {
    "id": "api.command_msg.permission.app_error",
    "translation": "You don't have the appropriate permissions to direct message this user."
  },
  {
    "id": "api.command_mute.desc",
    "translation": "Turns off desktop, email and push notifications for the current channel or the [channel] specified."
  },
  {
    "id": "api.command_mute.error",
    "translation": "Could not find the channel {{.Channel}}. Please use the [channel handle](https://about.mattermost.com/default-channel-handle-documentation) to identify channels."
  },
  {
    "id": "api.command_mute.hint",
    "translation": "~[channel]"
  },
  {
    "id": "api.command_mute.name",
    "translation": "mute"
  },
  {
    "id": "api.command_mute.no_channel.error",
    "translation": "Could not find the specified channel. Please use the [channel handle](https://about.mattermost.com/default-channel-handle-documentation) to identify channels."
  },
  {
    "id": "api.command_mute.not_member.error",
    "translation": "Could not mute channel {{.Channel}} as you are not a member."
  },
  {
    "id": "api.command_mute.success_mute",
    "translation": "You will not receive notifications for {{.Channel}} until channel mute is turned off."
  },
  {
    "id": "api.command_mute.success_mute_direct_msg",
    "translation": "You will not receive notifications for this channel until channel mute is turned off."
  },
  {
    "id": "api.command_mute.success_unmute",
    "translation": "{{.Channel}} is no longer muted."
  },
  {
    "id": "api.command_mute.success_unmute_direct_msg",
    "translation": "This channel is no longer muted."
  },
  {
    "id": "api.command_offline.desc",
    "translation": "Set your status offline"
  },
  {
    "id": "api.command_offline.name",
    "translation": "offline"
  },
  {
    "id": "api.command_offline.success",
    "translation": "You are now offline"
  },
  {
    "id": "api.command_online.desc",
    "translation": "Set your status online"
  },
  {
    "id": "api.command_online.name",
    "translation": "online"
  },
  {
    "id": "api.command_online.success",
    "translation": "You are now online"
  },
  {
    "id": "api.command_open.name",
    "translation": "open"
  },
  {
    "id": "api.command_remove.desc",
    "translation": "Remove a member from the channel"
  },
  {
    "id": "api.command_remove.direct_group.app_error",
    "translation": "You can't remove someone from a direct message channel."
  },
  {
    "id": "api.command_remove.group_constrained_user_denied",
    "translation": "User cannot be removed from the channel by you because they are a member of the groups linked to this channel. To remove them from this channel, they must be removed from the linked groups."
  },
  {
    "id": "api.command_remove.hint",
    "translation": "@[username]"
  },
  {
    "id": "api.command_remove.message.app_error",
    "translation": "A message must be provided with the /remove or /kick command."
  },
  {
    "id": "api.command_remove.missing.app_error",
    "translation": "We couldn't find the user. They may have been deactivated by the System Administrator."
  },
  {
    "id": "api.command_remove.name",
    "translation": "remove"
  },
  {
    "id": "api.command_remove.permission.app_error",
    "translation": "You don't have the appropriate permissions to remove the member."
  },
  {
    "id": "api.command_remove.user_not_in_channel",
    "translation": "{{.Username}} is not a member of this channel."
  },
  {
    "id": "api.command_search.desc",
    "translation": "Search text in messages"
  },
  {
    "id": "api.command_search.hint",
    "translation": "[text]"
  },
  {
    "id": "api.command_search.name",
    "translation": "search"
  },
  {
    "id": "api.command_search.unsupported.app_error",
    "translation": "The search command is not supported on your device."
  },
  {
    "id": "api.command_settings.desc",
    "translation": "Open the Account Settings dialog"
  },
  {
    "id": "api.command_settings.name",
    "translation": "settings"
  },
  {
    "id": "api.command_settings.unsupported.app_error",
    "translation": "The settings command is not supported on your device."
  },
  {
    "id": "api.command_shortcuts.desc",
    "translation": "Displays a list of keyboard shortcuts"
  },
  {
    "id": "api.command_shortcuts.name",
    "translation": "shortcuts"
  },
  {
    "id": "api.command_shortcuts.unsupported.app_error",
    "translation": "The shortcuts command is not supported on your device."
  },
  {
    "id": "api.command_shrug.desc",
    "translation": "Adds ¯\\_(ツ)_/¯ to your message"
  },
  {
    "id": "api.command_shrug.hint",
    "translation": "[message]"
  },
  {
    "id": "api.command_shrug.name",
    "translation": "shrug"
  },
  {
    "id": "api.config.client.old_format.app_error",
    "translation": "New format for the client configuration is not supported yet. Please specify format=old in the query string."
  },
  {
    "id": "api.config.update_config.restricted_merge.app_error",
    "translation": "Failed to merge given config."
  },
  {
    "id": "api.context.404.app_error",
    "translation": "Sorry, we could not find the page."
  },
  {
    "id": "api.context.invalid_body_param.app_error",
    "translation": "Invalid or missing {{.Name}} in request body."
  },
  {
    "id": "api.context.invalid_param.app_error",
    "translation": "Invalid {{.Name}} parameter."
  },
  {
    "id": "api.context.invalid_token.error",
    "translation": "Invalid session token={{.Token}}, err={{.Error}}"
  },
  {
    "id": "api.context.invalid_url_param.app_error",
    "translation": "Invalid or missing {{.Name}} parameter in request URL."
  },
  {
    "id": "api.context.local_origin_required.app_error",
    "translation": "This endpoint requires a local request origin."
  },
  {
    "id": "api.context.mfa_required.app_error",
    "translation": "Multi-factor authentication is required on this server."
  },
  {
    "id": "api.context.permissions.app_error",
    "translation": "You do not have the appropriate permissions."
  },
  {
    "id": "api.context.server_busy.app_error",
    "translation": "Server is busy, non-critical services are temporarily unavailable."
  },
  {
    "id": "api.context.session_expired.app_error",
    "translation": "Invalid or expired session, please login again."
  },
  {
    "id": "api.context.token_provided.app_error",
    "translation": "Session is not OAuth but token was provided in the query string."
  },
  {
    "id": "api.create_terms_of_service.custom_terms_of_service_disabled.app_error",
    "translation": "Custom terms of service feature is disabled."
  },
  {
    "id": "api.create_terms_of_service.empty_text.app_error",
    "translation": "Please enter text for your Custom Terms of Service."
  },
  {
    "id": "api.email_batching.add_notification_email_to_batch.channel_full.app_error",
    "translation": "Email batching job's receiving channel was full. Please increase the EmailBatchingBufferSize."
  },
  {
    "id": "api.email_batching.add_notification_email_to_batch.disabled.app_error",
    "translation": "Email batching has been disabled by the system administrator."
  },
  {
    "id": "api.email_batching.render_batched_post.date",
    "translation": "{{.Hour}}:{{.Minute}} {{.Timezone}}, {{.Month}} {{.Day}}"
  },
  {
    "id": "api.email_batching.render_batched_post.direct_message",
    "translation": "Direct Message from "
  },
  {
    "id": "api.email_batching.render_batched_post.go_to_post",
    "translation": "Go to Post"
  },
  {
    "id": "api.email_batching.render_batched_post.group_message",
    "translation": "Group Message from "
  },
  {
    "id": "api.email_batching.render_batched_post.notification",
    "translation": "Notification from "
  },
  {
    "id": "api.email_batching.send_batched_email_notification.body_text",
    "translation": {
      "one": "You have a new notification.",
      "other": "You have {{.Count}} new notifications."
    }
  },
  {
    "id": "api.email_batching.send_batched_email_notification.subject",
    "translation": {
      "one": "[{{.SiteName}}] New Notification for {{.Month}} {{.Day}}, {{.Year}}",
      "other": "[{{.SiteName}}] New Notifications for {{.Month}} {{.Day}}, {{.Year}}"
    }
  },
  {
    "id": "api.emoji.create.duplicate.app_error",
    "translation": "Unable to create emoji. Another emoji with the same name already exists."
  },
  {
    "id": "api.emoji.create.internal_error",
    "translation": "server_error: Encountered internal server error creating the emoji."
  },
  {
    "id": "api.emoji.create.other_user.app_error",
    "translation": "Invalid user id."
  },
  {
    "id": "api.emoji.create.parse.app_error",
    "translation": "Unable to create emoji. Could not understand request."
  },
  {
    "id": "api.emoji.create.too_large.app_error",
    "translation": "Unable to create emoji. Image must be less than 1 MB in size."
  },
  {
    "id": "api.emoji.disabled.app_error",
    "translation": "Custom emoji have been disabled by the system admin."
  },
  {
    "id": "api.emoji.get_image.decode.app_error",
    "translation": "Unable to decode image file for emoji."
  },
  {
    "id": "api.emoji.get_image.read.app_error",
    "translation": "Unable to read image file for emoji."
  },
  {
    "id": "api.emoji.storage.app_error",
    "translation": "File storage not configured properly. Please configure for either S3 or local server file storage."
  },
  {
    "id": "api.emoji.upload.image.app_error",
    "translation": "Unable to create emoji. File must be a PNG, JPEG, or GIF."
  },
  {
    "id": "api.emoji.upload.large_image.decode_error",
    "translation": "Unable to create emoji. An error occurred when trying to decode the image."
  },
  {
    "id": "api.emoji.upload.large_image.encode_error",
    "translation": "Unable to create emoji. An error occurred when trying to encode the image."
  },
  {
    "id": "api.emoji.upload.large_image.gif_decode_error",
    "translation": "Unable to create emoji. An error occurred when trying to decode the GIF image."
  },
  {
    "id": "api.emoji.upload.large_image.gif_encode_error",
    "translation": "Unable to create emoji. An error occurred when trying to encode the GIF image."
  },
  {
    "id": "api.emoji.upload.large_image.too_large.app_error",
    "translation": "Unable to create emoji. Image must be smaller than {{.MaxWidth}} by {{.MaxHeight}}."
  },
  {
    "id": "api.emoji.upload.open.app_error",
    "translation": "Unable to create the emoji. An error occurred when trying to open the attached image."
  },
  {
    "id": "api.file.attachments.disabled.app_error",
    "translation": "File attachments have been disabled on this server."
  },
  {
    "id": "api.file.file_exists.exists_local.app_error",
    "translation": "Unable to check if the file exists."
  },
  {
    "id": "api.file.file_exists.s3.app_error",
    "translation": "Unable to check if the file exists."
  },
  {
    "id": "api.file.get_file.public_invalid.app_error",
    "translation": "The public link does not appear to be valid."
  },
  {
    "id": "api.file.get_file_preview.no_preview.app_error",
    "translation": "File doesn't have a preview image."
  },
  {
    "id": "api.file.get_file_thumbnail.no_thumbnail.app_error",
    "translation": "File doesn't have a thumbnail image."
  },
  {
    "id": "api.file.get_public_link.disabled.app_error",
    "translation": "Public links have been disabled."
  },
  {
    "id": "api.file.get_public_link.no_post.app_error",
    "translation": "Unable to get public link for file. File must be attached to a post that can be read by the current user."
  },
  {
    "id": "api.file.move_file.copy_within_s3.app_error",
    "translation": "Unable to copy file within S3."
  },
  {
    "id": "api.file.move_file.delete_from_s3.app_error",
    "translation": "Unable to delete file from S3."
  },
  {
    "id": "api.file.move_file.rename.app_error",
    "translation": "Unable to move file locally."
  },
  {
    "id": "api.file.no_driver.app_error",
    "translation": "No file driver selected."
  },
  {
    "id": "api.file.read_file.reading_local.app_error",
    "translation": "Encountered an error reading from local server file storage."
  },
  {
    "id": "api.file.read_file.s3.app_error",
    "translation": "Encountered an error reading from S3 storage."
  },
  {
    "id": "api.file.reader.reading_local.app_error",
    "translation": "Encountered an error opening a reader from local server file storage."
  },
  {
    "id": "api.file.reader.s3.app_error",
    "translation": "Encountered an error opening a reader from S3 storage."
  },
  {
    "id": "api.file.test_connection.local.connection.app_error",
    "translation": "Don't have permissions to write to local path specified or other error."
  },
  {
    "id": "api.file.test_connection.s3.bucked_create.app_error",
    "translation": "Unable to create bucket."
  },
  {
    "id": "api.file.test_connection.s3.bucket_exists.app_error",
    "translation": "Error checking if bucket exists."
  },
  {
    "id": "api.file.test_connection.s3.connection.app_error",
    "translation": "Bad connection to S3 or minio."
  },
  {
    "id": "api.file.upload_file.incorrect_number_of_client_ids.app_error",
    "translation": "Unable to upload file(s). Have {{.NumClientIds}} client_ids for {{.NumFiles}} files."
  },
  {
    "id": "api.file.upload_file.incorrect_number_of_files.app_error",
    "translation": "Unable to upload files. Incorrect number of files specified."
  },
  {
    "id": "api.file.upload_file.large_image.app_error",
    "translation": "File above maximum dimensions could not be uploaded: {{.Filename}}"
  },
  {
    "id": "api.file.upload_file.large_image_detailed.app_error",
    "translation": "{{.Filename}} dimensions ({{.Width}} by {{.Height}} pixels) exceed the limits."
  },
  {
    "id": "api.file.upload_file.multiple_channel_ids.app_error",
    "translation": "Unable to upload file(s). Multiple conflicting channel_ids."
  },
  {
    "id": "api.file.upload_file.read_form_value.app_error",
    "translation": "Unable to upload file(s). Error reading the value for {{.Formname}}."
  },
  {
    "id": "api.file.upload_file.read_request.app_error",
    "translation": "Unable to upload file(s). Error reading or parsing request data."
  },
  {
    "id": "api.file.upload_file.rejected_by_plugin.app_error",
    "translation": "Unable to upload file {{.Filename}}. Rejected by plugin: {{.Reason}}"
  },
  {
    "id": "api.file.upload_file.storage.app_error",
    "translation": "Unable to upload file. Image storage is not configured."
  },
  {
    "id": "api.file.upload_file.too_large_detailed.app_error",
    "translation": "Unable to upload file {{.Filename}}. {{.Length}} bytes exceeds the maximum allowed {{.Limit}} bytes."
  },
  {
    "id": "api.file.write_file.s3.app_error",
    "translation": "Encountered an error writing to S3."
  },
  {
    "id": "api.file.write_file_locally.create_dir.app_error",
    "translation": "Encountered an error creating the directory for the new file."
  },
  {
    "id": "api.file.write_file_locally.writing.app_error",
    "translation": "Encountered an error writing to local server storage."
  },
  {
    "id": "api.image.get.app_error",
    "translation": "Requested image url cannot be parsed."
  },
  {
    "id": "api.incoming_webhook.disabled.app_error",
    "translation": "Incoming webhooks have been disabled by the system admin."
  },
  {
    "id": "api.incoming_webhook.invalid_username.app_error",
    "translation": "Invalid username."
  },
  {
    "id": "api.invalid_channel",
    "translation": "Channel listed in the request doesn't belong to the user"
  },
  {
    "id": "api.io_error",
    "translation": "input/output error"
  },
  {
    "id": "api.ldap_group.not_found",
    "translation": "ldap group not found"
  },
  {
    "id": "api.ldap_groups.existing_group_name_error",
    "translation": "group name already exists"
  },
  {
    "id": "api.ldap_groups.existing_reserved_name_error",
    "translation": "group name already exists as a reserved name"
  },
  {
    "id": "api.ldap_groups.existing_user_name_error",
    "translation": "group name already exists as a user name"
  },
  {
    "id": "api.ldap_groups.license_error",
    "translation": "your license does not support ldap groups"
  },
  {
    "id": "api.license.add_license.array.app_error",
    "translation": "Empty array under 'license' in request."
  },
  {
    "id": "api.license.add_license.expired.app_error",
    "translation": "License is either expired or has not yet started."
  },
  {
    "id": "api.license.add_license.invalid.app_error",
    "translation": "Invalid license file."
  },
  {
    "id": "api.license.add_license.invalid_count.app_error",
    "translation": "Unable to count total unique users."
  },
  {
    "id": "api.license.add_license.no_file.app_error",
    "translation": "No file under 'license' in request."
  },
  {
    "id": "api.license.add_license.open.app_error",
    "translation": "Could not open license file."
  },
  {
    "id": "api.license.add_license.save.app_error",
    "translation": "License did not save properly."
  },
  {
    "id": "api.license.add_license.save_active.app_error",
    "translation": "Active license ID did not save properly."
  },
  {
    "id": "api.license.add_license.unique_users.app_error",
    "translation": "This license only supports {{.Users}} users, when your system has {{.Count}} unique users. Unique users are counted distinctly by email address. You can see total user count under Site Reports -> View Statistics."
  },
  {
    "id": "api.license.client.old_format.app_error",
    "translation": "New format for the client license is not supported yet. Please specify format=old in the query string."
  },
  {
    "id": "api.license.remove_expired_license.failed.error",
    "translation": "Failed to send the disable license email successfully."
  },
  {
    "id": "api.license.request-trial.bad-request",
    "translation": "The number of users requested is not correct."
  },
  {
    "id": "api.license.request_trial_license.app_error",
    "translation": "Unable to get a trial license, please try again or contact with support@mattermost.com."
  },
  {
    "id": "api.marshal_error",
    "translation": "marshal error"
  },
  {
    "id": "api.oauth.allow_oauth.redirect_callback.app_error",
    "translation": "invalid_request: Supplied redirect_uri did not match registered callback_url."
  },
  {
    "id": "api.oauth.allow_oauth.turn_off.app_error",
    "translation": "The system admin has turned off OAuth2 Service Provider."
  },
  {
    "id": "api.oauth.authorize_oauth.disabled.app_error",
    "translation": "The system admin has turned off OAuth2 Service Provider."
  },
  {
    "id": "api.oauth.get_access_token.bad_client_id.app_error",
    "translation": "invalid_request: Bad client_id."
  },
  {
    "id": "api.oauth.get_access_token.bad_client_secret.app_error",
    "translation": "invalid_request: Missing client_secret."
  },
  {
    "id": "api.oauth.get_access_token.bad_grant.app_error",
    "translation": "invalid_request: Bad grant_type."
  },
  {
    "id": "api.oauth.get_access_token.credentials.app_error",
    "translation": "invalid_client: Invalid client credentials."
  },
  {
    "id": "api.oauth.get_access_token.disabled.app_error",
    "translation": "The system admin has turned off OAuth2 Service Provider."
  },
  {
    "id": "api.oauth.get_access_token.expired_code.app_error",
    "translation": "invalid_grant: Invalid or expired authorization code."
  },
  {
    "id": "api.oauth.get_access_token.internal.app_error",
    "translation": "server_error: Encountered internal server error while accessing database."
  },
  {
    "id": "api.oauth.get_access_token.internal_saving.app_error",
    "translation": "server_error: Encountered internal server error while saving access token to database."
  },
  {
    "id": "api.oauth.get_access_token.internal_session.app_error",
    "translation": "server_error: Encountered internal server error while saving session to database."
  },
  {
    "id": "api.oauth.get_access_token.internal_user.app_error",
    "translation": "server_error: Encountered internal server error while pulling user from database."
  },
  {
    "id": "api.oauth.get_access_token.missing_code.app_error",
    "translation": "invalid_request: Missing code."
  },
  {
    "id": "api.oauth.get_access_token.missing_refresh_token.app_error",
    "translation": "invalid_request: Missing refresh_token."
  },
  {
    "id": "api.oauth.get_access_token.redirect_uri.app_error",
    "translation": "invalid_request: Supplied redirect_uri does not match authorization code redirect_uri."
  },
  {
    "id": "api.oauth.get_access_token.refresh_token.app_error",
    "translation": "invalid_grant: Invalid refresh token."
  },
  {
    "id": "api.oauth.invalid_state_token.app_error",
    "translation": "Invalid state token."
  },
  {
    "id": "api.oauth.register_oauth_app.turn_off.app_error",
    "translation": "The system admin has turned off OAuth2 Service Provider."
  },
  {
    "id": "api.oauth.revoke_access_token.del_session.app_error",
    "translation": "Error deleting session from DB."
  },
  {
    "id": "api.oauth.revoke_access_token.del_token.app_error",
    "translation": "Error deleting access token from DB."
  },
  {
    "id": "api.oauth.revoke_access_token.get.app_error",
    "translation": "Error getting access token from DB before deletion."
  },
  {
    "id": "api.oauth.singup_with_oauth.disabled.app_error",
    "translation": "User sign-up is disabled."
  },
  {
    "id": "api.oauth.singup_with_oauth.expired_link.app_error",
    "translation": "The signup link has expired."
  },
  {
    "id": "api.oauth.singup_with_oauth.invalid_link.app_error",
    "translation": "The signup link does not appear to be valid."
  },
  {
    "id": "api.outgoing_webhook.disabled.app_error",
    "translation": "Outgoing webhooks have been disabled by the system admin."
  },
  {
    "id": "api.plugin.add_public_key.open.app_error",
    "translation": "An error occurred while opening the public key file."
  },
  {
    "id": "api.plugin.install.download_failed.app_error",
    "translation": "An error occurred while downloading the plugin."
  },
  {
    "id": "api.plugin.upload.array.app_error",
    "translation": "File array is empty in multipart/form request."
  },
  {
    "id": "api.plugin.upload.file.app_error",
    "translation": "Unable to open file in multipart/form request."
  },
  {
    "id": "api.plugin.upload.no_file.app_error",
    "translation": "Missing file in multipart/form request."
  },
  {
    "id": "api.plugin.verify_plugin.app_error",
    "translation": "Unable to verify plugin signature."
  },
  {
    "id": "api.post.check_for_out_of_channel_group_users.message.none",
    "translation": "@{{.GroupName}} has no members on this team"
  },
  {
    "id": "api.post.check_for_out_of_channel_groups_mentions.message.multiple",
    "translation": "@{{.Usernames}} and @{{.LastUsername}} did not get notified by this mention because they are not in the channel. They cannot be added to the channel because they are not a member of the linked groups. To add them to this channel, they must be added to the linked groups."
  },
  {
    "id": "api.post.check_for_out_of_channel_groups_mentions.message.one",
    "translation": "@{{.Username}} did not get notified by this mention because they are not in the channel. They cannot be added to the channel because they are not a member of the linked groups. To add them to this channel, they must be added to the linked groups."
  },
  {
    "id": "api.post.check_for_out_of_channel_mentions.message.multiple",
    "translation": "@{{.Usernames}} and @{{.LastUsername}} did not get notified by this mention because they are not in the channel."
  },
  {
    "id": "api.post.check_for_out_of_channel_mentions.message.one",
    "translation": "@{{.Username}} did not get notified by this mention because they are not in the channel."
  },
  {
    "id": "api.post.create_post.can_not_post_to_deleted.error",
    "translation": "Can not post to deleted channel."
  },
  {
    "id": "api.post.create_post.channel_root_id.app_error",
    "translation": "Invalid ChannelId for RootId parameter."
  },
  {
    "id": "api.post.create_post.parent_id.app_error",
    "translation": "Invalid ParentId parameter."
  },
  {
    "id": "api.post.create_post.root_id.app_error",
    "translation": "Invalid RootId parameter."
  },
  {
    "id": "api.post.create_post.town_square_read_only",
    "translation": "This channel is read-only. Only members with permission can post here."
  },
  {
    "id": "api.post.create_webhook_post.creating.app_error",
    "translation": "Error creating post."
  },
  {
    "id": "api.post.deduplicate_create_post.failed_to_get",
    "translation": "Failed to fetch original post after deduplicating a client repeating the same request."
  },
  {
    "id": "api.post.deduplicate_create_post.pending",
    "translation": "Rejected post since another client is making the same request."
  },
  {
    "id": "api.post.delete_post.can_not_delete_post_in_deleted.error",
    "translation": "Can not delete a post in a deleted channel."
  },
  {
    "id": "api.post.disabled_all",
    "translation": "@all has been disabled because the channel has more than {{.Users}} users."
  },
  {
    "id": "api.post.disabled_channel",
    "translation": "@channel has been disabled because the channel has more than {{.Users}} users."
  },
  {
    "id": "api.post.disabled_here",
    "translation": "@here has been disabled because the channel has more than {{.Users}} users."
  },
  {
    "id": "api.post.do_action.action_id.app_error",
    "translation": "Invalid action id."
  },
  {
    "id": "api.post.do_action.action_integration.app_error",
    "translation": "Action integration error."
  },
  {
    "id": "api.post.error_get_post_id.pending",
    "translation": "Unable to get the pending post."
  },
  {
    "id": "api.post.get_message_for_notification.files_sent",
    "translation": {
      "one": "{{.Count}} file sent: {{.Filenames}}",
      "other": "{{.Count}} files sent: {{.Filenames}}"
    }
  },
  {
    "id": "api.post.get_message_for_notification.images_sent",
    "translation": {
      "one": "{{.Count}} image sent: {{.Filenames}}",
      "other": "{{.Count}} images sent: {{.Filenames}}"
    }
  },
  {
    "id": "api.post.link_preview_disabled.app_error",
    "translation": "Link previews have been disabled by the system administrator."
  },
  {
    "id": "api.post.patch_post.can_not_update_post_in_deleted.error",
    "translation": "Can not update a post in a deleted channel."
  },
  {
    "id": "api.post.save_is_pinned_post.town_square_read_only",
    "translation": "This channel is read-only. Only members with permission can pin or unpin posts here."
  },
  {
    "id": "api.post.send_notification_and_forget.push_channel_mention",
    "translation": " notified the channel."
  },
  {
    "id": "api.post.send_notification_and_forget.push_comment_on_post",
    "translation": " commented on your post."
  },
  {
    "id": "api.post.send_notification_and_forget.push_comment_on_thread",
    "translation": " commented on a thread you participated in."
  },
  {
    "id": "api.post.send_notifications_and_forget.push_explicit_mention",
    "translation": " mentioned you."
  },
  {
    "id": "api.post.send_notifications_and_forget.push_general_message",
    "translation": " posted a message."
  },
  {
    "id": "api.post.send_notifications_and_forget.push_image_only",
    "translation": " attached a file."
  },
  {
    "id": "api.post.send_notifications_and_forget.push_message",
    "translation": "sent you a message."
  },
  {
    "id": "api.post.update_post.can_not_update_post_in_deleted.error",
    "translation": "Can not update a post in a deleted channel."
  },
  {
    "id": "api.post.update_post.find.app_error",
    "translation": "Unable to find the existing post or comment to update."
  },
  {
    "id": "api.post.update_post.permissions_details.app_error",
    "translation": "Already deleted id={{.PostId}}."
  },
  {
    "id": "api.post.update_post.permissions_time_limit.app_error",
    "translation": "Post edit is only allowed for {{.timeLimit}} seconds. Please ask your System Administrator for details."
  },
  {
    "id": "api.post.update_post.system_message.app_error",
    "translation": "Unable to update system message."
  },
  {
    "id": "api.post_get_post_by_id.get.app_error",
    "translation": "Unable to get post."
  },
  {
    "id": "api.preference.delete_preferences.delete.app_error",
    "translation": "Unable to delete user preferences."
  },
  {
    "id": "api.preference.preferences_category.get.app_error",
    "translation": "Unable to get user preferences."
  },
  {
    "id": "api.preference.update_preferences.set.app_error",
    "translation": "Unable to set user preferences."
  },
  {
    "id": "api.push_notification.disabled.app_error",
    "translation": "Push Notifications are disabled on this server."
  },
  {
    "id": "api.push_notification.id_loaded.default_message",
    "translation": "You've received a new message."
  },
  {
    "id": "api.push_notification.id_loaded.fetch.app_error",
    "translation": "An error occurred fetching the ID-loaded push notification."
  },
  {
    "id": "api.push_notifications.message.parse.app_error",
    "translation": "An error occurred building the push notification message."
  },
  {
    "id": "api.push_notifications_ack.forward.app_error",
    "translation": "An error occurred sending the receipt delivery to the push notification service."
  },
  {
    "id": "api.push_notifications_ack.message.parse.app_error",
    "translation": "An error occurred building the push notification ack message."
  },
  {
    "id": "api.reaction.delete.archived_channel.app_error",
    "translation": "You cannot remove a reaction in an archived channel."
  },
  {
    "id": "api.reaction.save.archived_channel.app_error",
    "translation": "You cannot react in an archived channel."
  },
  {
    "id": "api.reaction.save_reaction.invalid.app_error",
    "translation": "Reaction is not valid."
  },
  {
    "id": "api.reaction.save_reaction.user_id.app_error",
    "translation": "You cannot save reaction for the other user."
  },
  {
    "id": "api.reaction.town_square_read_only",
    "translation": "Reacting to posts is not possible in read-only channels."
  },
  {
    "id": "api.restricted_system_admin",
    "translation": "This action is forbidden to a restricted system admin."
  },
  {
    "id": "api.roles.patch_roles.license.error",
    "translation": "Your license does not support advanced permissions."
  },
  {
    "id": "api.scheme.create_scheme.license.error",
    "translation": "Your license does not support creating permissions schemes."
  },
  {
    "id": "api.scheme.delete_scheme.license.error",
    "translation": "Your license not support delete permissions schemes"
  },
  {
    "id": "api.scheme.get_channels_for_scheme.scope.error",
    "translation": "Unable to get the channels for scheme because the supplied scheme is not a channel scheme."
  },
  {
    "id": "api.scheme.get_teams_for_scheme.scope.error",
    "translation": "Unable to get the teams for scheme because the supplied scheme is not a team scheme."
  },
  {
    "id": "api.scheme.patch_scheme.license.error",
    "translation": "Your license does not support update permissions schemes"
  },
  {
    "id": "api.server.start_server.forward80to443.disabled_while_using_lets_encrypt",
    "translation": "Must enable Forward80To443 when using LetsEncrypt"
  },
  {
    "id": "api.server.start_server.forward80to443.enabled_but_listening_on_wrong_port",
    "translation": "Unable to forward port 80 to port 443 while listening on port %s: disable Forward80To443 if using a proxy server"
  },
  {
    "id": "api.server.start_server.rate_limiting_memory_store",
    "translation": "Unable to initialize rate limiting memory store. Check MemoryStoreSize config setting."
  },
  {
    "id": "api.server.start_server.rate_limiting_rate_limiter",
    "translation": "Unable to initialize rate limiting."
  },
  {
    "id": "api.server.start_server.starting.critical",
    "translation": "Error starting server, err:%v"
  },
  {
    "id": "api.slackimport.slack_add_bot_user.email_pwd",
    "translation": "The Integration/Slack Bot user with email {{.Email}} and password {{.Password}} has been imported.\r\n"
  },
  {
    "id": "api.slackimport.slack_add_bot_user.unable_import",
    "translation": "Unable to import the Integration/Slack Bot user {{.Username}}.\r\n"
  },
  {
    "id": "api.slackimport.slack_add_channels.added",
    "translation": "\r\nChannels added:\r\n"
  },
  {
    "id": "api.slackimport.slack_add_channels.failed_to_add_user",
    "translation": "Unable to add Slack user {{.Username}} to channel.\r\n"
  },
  {
    "id": "api.slackimport.slack_add_channels.import_failed",
    "translation": "Unable to import Slack channel {{.DisplayName}}.\r\n"
  },
  {
    "id": "api.slackimport.slack_add_channels.merge",
    "translation": "The Slack channel {{.DisplayName}} already exists as an active Mattermost channel. Both channels have been merged.\r\n"
  },
  {
    "id": "api.slackimport.slack_add_users.created",
    "translation": "\r\nUsers created:\r\n"
  },
  {
    "id": "api.slackimport.slack_add_users.email_pwd",
    "translation": "Slack user with email {{.Email}} and password {{.Password}} has been imported.\r\n"
  },
  {
    "id": "api.slackimport.slack_add_users.merge_existing",
    "translation": "Slack user merged with an existing Mattermost user with matching email {{.Email}} and username {{.Username}}.\r\n"
  },
  {
    "id": "api.slackimport.slack_add_users.merge_existing_failed",
    "translation": "Slack user merged with an existing Mattermost user with matching email {{.Email}} and username {{.Username}}, but was unable to add the user to their team.\r\n"
  },
  {
    "id": "api.slackimport.slack_add_users.missing_email_address",
    "translation": "User {{.Username}} does not have an email address in the Slack export. Used {{.Email}} as a placeholder. The user should update their email address once logged in to the system.\r\n"
  },
  {
    "id": "api.slackimport.slack_add_users.unable_import",
    "translation": "Unable to import Slack user: {{.Username}}.\r\n"
  },
  {
    "id": "api.slackimport.slack_import.log",
    "translation": "Mattermost Slack Import Log\r\n"
  },
  {
    "id": "api.slackimport.slack_import.note1",
    "translation": "- Some messages may not have been imported because they were not supported by this importer.\r\n"
  },
  {
    "id": "api.slackimport.slack_import.note2",
    "translation": "- Slack bot messages are currently not supported.\r\n"
  },
  {
    "id": "api.slackimport.slack_import.note3",
    "translation": "- Additional errors may be found in the server logs.\r\n"
  },
  {
    "id": "api.slackimport.slack_import.notes",
    "translation": "\r\nNotes:\r\n"
  },
  {
    "id": "api.slackimport.slack_import.open.app_error",
    "translation": "Unable to open the file: {{.Filename}}.\r\n"
  },
  {
    "id": "api.slackimport.slack_import.team_fail",
    "translation": "Unable to get the team to import into.\r\n"
  },
  {
    "id": "api.slackimport.slack_import.zip.app_error",
    "translation": "Unable to open the Slack export zip file.\r\n"
  },
  {
    "id": "api.slackimport.slack_import.zip.file_too_large",
    "translation": "{{.Filename}} in zip archive too large to process for Slack import\r\n"
  },
  {
    "id": "api.status.user_not_found.app_error",
    "translation": "User not found."
  },
  {
    "id": "api.system.id_loaded.not_available.app_error",
    "translation": "ID Loaded Push Notifications are not configured or supported on this server."
  },
  {
    "id": "api.team.add_members.error",
    "translation": "Error adding team member(s)."
  },
  {
    "id": "api.team.add_members.user_denied",
    "translation": "This team is managed by groups.  This user is not part of a group that is synced to this team."
  },
  {
    "id": "api.team.add_user_to_team.added",
    "translation": "%v added to the team by %v."
  },
  {
    "id": "api.team.add_user_to_team.missing_parameter.app_error",
    "translation": "Parameter required to add user to team."
  },
  {
    "id": "api.team.add_user_to_team_from_invite.guest.app_error",
    "translation": "Guests are restricted from joining a team via an invite link. Please request a guest email invitation to the team."
  },
  {
    "id": "api.team.demote_user_to_guest.disabled.error",
    "translation": "Guest accounts are disabled."
  },
  {
    "id": "api.team.demote_user_to_guest.license.error",
    "translation": "Your license does not support guest accounts"
  },
  {
    "id": "api.team.get_all_teams.insufficient_permissions",
    "translation": "You don't have the appropriate permissions to list all teams"
  },
  {
    "id": "api.team.get_invite_info.not_open_team",
    "translation": "Invite is invalid because this is not an open team."
  },
  {
    "id": "api.team.get_team_icon.filesettings_no_driver.app_error",
    "translation": "Invalid driver name for file settings.  Must be 'local' or 'amazons3'."
  },
  {
    "id": "api.team.get_team_icon.read_file.app_error",
    "translation": "Unable to read the team icon file."
  },
  {
    "id": "api.team.import_team.array.app_error",
    "translation": "Empty array under 'file' in request."
  },
  {
    "id": "api.team.import_team.integer.app_error",
    "translation": "Filesize not an integer."
  },
  {
    "id": "api.team.import_team.no_file.app_error",
    "translation": "No file under 'file' in request."
  },
  {
    "id": "api.team.import_team.no_import_from.app_error",
    "translation": "Malformed request: importFrom field is not present."
  },
  {
    "id": "api.team.import_team.open.app_error",
    "translation": "Could not open file."
  },
  {
    "id": "api.team.import_team.parse.app_error",
    "translation": "Could not parse multipart form."
  },
  {
    "id": "api.team.import_team.unavailable.app_error",
    "translation": "Malformed request: filesize field is not present."
  },
  {
    "id": "api.team.invalidate_all_email_invites.app_error",
    "translation": "Error invalidating email invites."
  },
  {
    "id": "api.team.invate_guests_to_channels.disabled.error",
    "translation": "Guest accounts are disabled"
  },
  {
    "id": "api.team.invate_guests_to_channels.license.error",
    "translation": "Your license does not support guest accounts"
  },
  {
    "id": "api.team.invite_guests.channel_in_invalid_team.app_error",
    "translation": "The channels of the invite must be part of the team of the invite."
  },
  {
    "id": "api.team.invite_members.disabled.app_error",
    "translation": "Email invitations are disabled."
  },
  {
    "id": "api.team.invite_members.invalid_email.app_error",
    "translation": "The following email addresses do not belong to an accepted domain: {{.Addresses}}. Please contact your System Administrator for details."
  },
  {
    "id": "api.team.invite_members.no_one.app_error",
    "translation": "No one to invite."
  },
  {
    "id": "api.team.is_team_creation_allowed.disabled.app_error",
    "translation": "Team creation has been disabled. Please ask your System Administrator for details."
  },
  {
    "id": "api.team.is_team_creation_allowed.domain.app_error",
    "translation": "The user cannot be added as the domain associated with the account is not permitted. Contact your System Administrator for additional details."
  },
  {
    "id": "api.team.join_team.post_and_forget",
    "translation": "%v joined the team."
  },
  {
    "id": "api.team.join_user_to_team.allowed_domains.app_error",
    "translation": "The user cannot be added as the domain associated with the account is not permitted. Contact your System Administrator for additional details."
  },
  {
    "id": "api.team.leave.left",
    "translation": "%v left the team."
  },
  {
    "id": "api.team.move_channel.post.error",
    "translation": "Failed to post channel move message."
  },
  {
    "id": "api.team.move_channel.success",
    "translation": "This channel has been moved to this team from %v."
  },
  {
    "id": "api.team.remove_member.group_constrained.app_error",
    "translation": "Unable to remove a user from a group-constrained team."
  },
  {
    "id": "api.team.remove_team_icon.get_team.app_error",
    "translation": "An error occurred getting the team."
  },
  {
    "id": "api.team.remove_user_from_team.missing.app_error",
    "translation": "The user does not appear to be part of this team."
  },
  {
    "id": "api.team.remove_user_from_team.removed",
    "translation": "%v removed from the team."
  },
  {
    "id": "api.team.search_teams.pagination_not_implemented.private_team_search",
    "translation": "Pagination not implemented for private-only team search."
  },
  {
    "id": "api.team.search_teams.pagination_not_implemented.public_team_search",
    "translation": "Pagination not implemented for public-only team search."
  },
  {
    "id": "api.team.set_team_icon.array.app_error",
    "translation": "Empty array under 'image' in request."
  },
  {
    "id": "api.team.set_team_icon.decode.app_error",
    "translation": "Could not decode team icon."
  },
  {
    "id": "api.team.set_team_icon.decode_config.app_error",
    "translation": "Could not decode team icon metadata."
  },
  {
    "id": "api.team.set_team_icon.encode.app_error",
    "translation": "Could not encode team icon."
  },
  {
    "id": "api.team.set_team_icon.get_team.app_error",
    "translation": "An error occurred getting the team."
  },
  {
    "id": "api.team.set_team_icon.no_file.app_error",
    "translation": "No file under 'image' in request."
  },
  {
    "id": "api.team.set_team_icon.open.app_error",
    "translation": "Could not open image file."
  },
  {
    "id": "api.team.set_team_icon.parse.app_error",
    "translation": "Could not parse multipart form."
  },
  {
    "id": "api.team.set_team_icon.storage.app_error",
    "translation": "Unable to upload team icon. Image storage is not configured."
  },
  {
    "id": "api.team.set_team_icon.too_large.app_error",
    "translation": "Unable to upload team icon. File is too large."
  },
  {
    "id": "api.team.set_team_icon.write_file.app_error",
    "translation": "Could not save team icon."
  },
  {
    "id": "api.team.team_icon.update.app_error",
    "translation": "An error occurred updating the team icon."
  },
  {
    "id": "api.team.update_member_roles.not_a_member",
    "translation": "Specified user is not a member of specified team."
  },
  {
    "id": "api.team.update_restricted_domains.mismatch.app_error",
    "translation": "Restricting team to {{ .Domain }} is not allowed by the system config. Please contact your system administrator."
  },
  {
    "id": "api.team.update_team_member_roles.guest_and_user.app_error",
    "translation": "Invalid team member update: A user must be a guest or a user but not both."
  },
  {
    "id": "api.team.update_team_scheme.license.error",
    "translation": "Your license does not support updating a team's scheme"
  },
  {
    "id": "api.team.update_team_scheme.scheme_scope.error",
    "translation": "Unable to set the scheme to the team because the supplied scheme is not a team scheme."
  },
  {
    "id": "api.templates.deactivate_body.info",
    "translation": "You deactivated your account on {{ .SiteURL }}."
  },
  {
    "id": "api.templates.deactivate_body.title",
    "translation": "Your account has been deactivated at {{ .ServerURL }}"
  },
  {
    "id": "api.templates.deactivate_body.warning",
    "translation": "If this change was not initiated by you or you want to reactivate your account, contact your system administrator."
  },
  {
    "id": "api.templates.deactivate_subject",
    "translation": "[{{ .SiteName }}] Your account at {{ .ServerURL }} has been deactivated"
  },
  {
    "id": "api.templates.email_change_body.info",
    "translation": "Your email address for {{.TeamDisplayName}} has been changed to {{.NewEmail}}."
  },
  {
    "id": "api.templates.email_change_body.title",
    "translation": "You updated your email"
  },
  {
    "id": "api.templates.email_change_subject",
    "translation": "[{{ .SiteName }}] Your email address has changed"
  },
  {
    "id": "api.templates.email_change_verify_body.button",
    "translation": "Verify Email"
  },
  {
    "id": "api.templates.email_change_verify_body.info",
    "translation": "To finish updating your email address for {{.TeamDisplayName}}, please click the link below to confirm this is the right address."
  },
  {
    "id": "api.templates.email_change_verify_body.title",
    "translation": "You updated your email"
  },
  {
    "id": "api.templates.email_change_verify_subject",
    "translation": "[{{ .SiteName }}] Verify new email address"
  },
  {
    "id": "api.templates.email_footer",
    "translation": "To change your notification preferences, log in to your team site and go to Account Settings > Notifications."
  },
  {
    "id": "api.templates.email_info1",
    "translation": "Any questions at all, mail us any time: "
  },
  {
    "id": "api.templates.email_info2",
    "translation": "Best wishes,"
  },
  {
    "id": "api.templates.email_info3",
    "translation": "The {{.SiteName}} Team"
  },
  {
    "id": "api.templates.email_organization",
    "translation": "Sent by "
  },
  {
    "id": "api.templates.email_warning",
    "translation": "If you did not make this change, please contact the system administrator."
  },
  {
    "id": "api.templates.invite_body.button",
    "translation": "Join Team"
  },
  {
    "id": "api.templates.invite_body.extra_info",
    "translation": "Mattermost lets you share messages and files from your PC or phone, with instant search and archiving. After you’ve joined [[{{.TeamDisplayName}}]], you can sign-in to your new team and access these features anytime from the web address:"
  },
  {
    "id": "api.templates.invite_body.info",
    "translation": "[[{{.SenderName}}]], has invited you to join [[{{.TeamDisplayName}}]]."
  },
  {
    "id": "api.templates.invite_body.title",
    "translation": "You've been invited"
  },
  {
    "id": "api.templates.invite_body_guest.info",
    "translation": "[[{{.SenderName}}]], has invited you to join team [[{{.TeamDisplayName}}]] as a guest."
  },
  {
    "id": "api.templates.invite_guest_subject",
    "translation": "[{{ .SiteName }}] {{ .SenderName }} invited you to join the team {{ .TeamDisplayName }} as a guest"
  },
  {
    "id": "api.templates.invite_subject",
    "translation": "[{{ .SiteName }}] {{ .SenderName }} invited you to join {{ .TeamDisplayName }} Team"
  },
  {
    "id": "api.templates.mfa_activated_body.info",
    "translation": "Multi-factor authentication has been added to your account on {{ .SiteURL }}."
  },
  {
    "id": "api.templates.mfa_activated_body.title",
    "translation": "Multi-factor authentication was added"
  },
  {
    "id": "api.templates.mfa_change_subject",
    "translation": "[{{ .SiteName }}] Your MFA has been updated"
  },
  {
    "id": "api.templates.mfa_deactivated_body.info",
    "translation": "Multi-factor authentication has been removed from your account on {{ .SiteURL }}."
  },
  {
    "id": "api.templates.mfa_deactivated_body.title",
    "translation": "Multi-factor authentication was removed"
  },
  {
    "id": "api.templates.password_change_body.info",
    "translation": "Your password has been updated for {{.TeamDisplayName}} on {{ .TeamURL }} by {{.Method}}."
  },
  {
    "id": "api.templates.password_change_body.title",
    "translation": "Your password has been updated"
  },
  {
    "id": "api.templates.password_change_subject",
    "translation": "[{{ .SiteName }}] Your password has been updated"
  },
  {
    "id": "api.templates.post_body.button",
    "translation": "Go To Post"
  },
  {
    "id": "api.templates.remove_expired_license.body.renew_button",
    "translation": "Renew License"
  },
  {
    "id": "api.templates.remove_expired_license.body.title",
    "translation": "Enterprise license has expired and some features may be disabled. Please renew."
  },
  {
    "id": "api.templates.remove_expired_license.subject",
    "translation": "Mattermost Enterprise license has been disabled."
  },
  {
    "id": "api.templates.reset_body.button",
    "translation": "Reset Password"
  },
  {
    "id": "api.templates.reset_body.info1",
    "translation": "To change your password, click \"Reset Password\" below."
  },
  {
    "id": "api.templates.reset_body.info2",
    "translation": "If you did not mean to reset your password, please ignore this email and your password will remain the same. The password reset link expires in 24 hours."
  },
  {
    "id": "api.templates.reset_body.title",
    "translation": "You requested a password reset"
  },
  {
    "id": "api.templates.reset_subject",
    "translation": "[{{ .SiteName }}] Reset your password"
  },
  {
    "id": "api.templates.signin_change_email.body.info",
    "translation": "You updated your sign-in method on {{ .SiteName }} to {{.Method}}."
  },
  {
    "id": "api.templates.signin_change_email.body.method_email",
    "translation": "email and password"
  },
  {
    "id": "api.templates.signin_change_email.body.title",
    "translation": "You updated your sign-in method"
  },
  {
    "id": "api.templates.signin_change_email.subject",
    "translation": "[{{ .SiteName }}] Your sign-in method has been updated"
  },
  {
    "id": "api.templates.user_access_token_body.info",
    "translation": "A personal access token was added to your account on {{ .SiteURL }}. They can be used to access {{.SiteName}} with your account."
  },
  {
    "id": "api.templates.user_access_token_body.title",
    "translation": "Personal access token added to your account"
  },
  {
    "id": "api.templates.user_access_token_subject",
    "translation": "[{{ .SiteName }}] Personal access token added to your account"
  },
  {
    "id": "api.templates.username_change_body.info",
    "translation": "Your username for {{.TeamDisplayName}} has been changed to {{.NewUsername}}."
  },
  {
    "id": "api.templates.username_change_body.title",
    "translation": "You updated your username"
  },
  {
    "id": "api.templates.username_change_subject",
    "translation": "[{{ .SiteName }}] Your username has changed"
  },
  {
    "id": "api.templates.verify_body.button",
    "translation": "Verify Email"
  },
  {
    "id": "api.templates.verify_body.info",
    "translation": "Please verify your email address by clicking below."
  },
  {
    "id": "api.templates.verify_body.title",
    "translation": "You've joined {{ .ServerURL }}"
  },
  {
    "id": "api.templates.verify_subject",
    "translation": "[{{ .SiteName }}] Email Verification"
  },
  {
    "id": "api.templates.welcome_body.app_download_info",
    "translation": "For the best experience, download the apps for PC, Mac, iOS and Android from:"
  },
  {
    "id": "api.templates.welcome_body.button",
    "translation": "Verify Email"
  },
  {
    "id": "api.templates.welcome_body.info",
    "translation": "Please verify your email address by clicking below."
  },
  {
    "id": "api.templates.welcome_body.info2",
    "translation": "You can sign in from:"
  },
  {
    "id": "api.templates.welcome_body.info3",
    "translation": "Mattermost lets you share messages and files from your PC or phone, with instant search and archiving."
  },
  {
    "id": "api.templates.welcome_body.title",
    "translation": "You've joined {{ .ServerURL }}"
  },
  {
    "id": "api.templates.welcome_subject",
    "translation": "[{{ .SiteName }}] You joined {{ .ServerURL }}"
  },
  {
    "id": "api.user.activate_mfa.email_and_ldap_only.app_error",
    "translation": "MFA is not available for this account type."
  },
  {
    "id": "api.user.add_direct_channels_and_forget.failed.error",
    "translation": "Failed to add direct channel preferences for user user_id={{.UserId}}, team_id={{.TeamId}}, err={{.Error}}"
  },
  {
    "id": "api.user.authorize_oauth_user.bad_response.app_error",
    "translation": "Bad response from token request."
  },
  {
    "id": "api.user.authorize_oauth_user.bad_token.app_error",
    "translation": "Bad token type."
  },
  {
    "id": "api.user.authorize_oauth_user.invalid_state.app_error",
    "translation": "Invalid state"
  },
  {
    "id": "api.user.authorize_oauth_user.missing.app_error",
    "translation": "Missing access token."
  },
  {
    "id": "api.user.authorize_oauth_user.response.app_error",
    "translation": "Received invalid response from OAuth service provider."
  },
  {
    "id": "api.user.authorize_oauth_user.service.app_error",
    "translation": "Token request to {{.Service}} failed."
  },
  {
    "id": "api.user.authorize_oauth_user.token_failed.app_error",
    "translation": "Token request failed."
  },
  {
    "id": "api.user.authorize_oauth_user.unsupported.app_error",
    "translation": "Unsupported OAuth service provider."
  },
  {
    "id": "api.user.check_user_login_attempts.too_many.app_error",
    "translation": "Your account is locked because of too many failed password attempts. Please reset your password."
  },
  {
    "id": "api.user.check_user_mfa.bad_code.app_error",
    "translation": "Invalid MFA token."
  },
  {
    "id": "api.user.check_user_password.invalid.app_error",
    "translation": "Login failed because of invalid password."
  },
  {
    "id": "api.user.complete_switch_with_oauth.blank_email.app_error",
    "translation": "Blank email."
  },
  {
    "id": "api.user.complete_switch_with_oauth.parse.app_error",
    "translation": "Could not parse auth data out of {{.Service}} user object."
  },
  {
    "id": "api.user.complete_switch_with_oauth.unavailable.app_error",
    "translation": "{{.Service}} SSO through OAuth 2.0 not available on this server."
  },
  {
    "id": "api.user.create_email_token.error",
    "translation": "Failed to create token data for email verification"
  },
  {
    "id": "api.user.create_oauth_user.already_attached.app_error",
    "translation": "There is already an account associated with that email address using a sign in method other than {{.Service}}. Please sign in using {{.Auth}}."
  },
  {
    "id": "api.user.create_oauth_user.create.app_error",
    "translation": "Could not create user out of {{.Service}} user object."
  },
  {
    "id": "api.user.create_oauth_user.not_available.app_error",
    "translation": "{{.Service}} SSO through OAuth 2.0 not available on this server."
  },
  {
    "id": "api.user.create_password_token.error",
    "translation": "Unable to create password recovery token"
  },
  {
    "id": "api.user.create_profile_image.default_font.app_error",
    "translation": "Could not create default profile image font."
  },
  {
    "id": "api.user.create_profile_image.encode.app_error",
    "translation": "Could not encode default profile image."
  },
  {
    "id": "api.user.create_profile_image.initial.app_error",
    "translation": "Could not add user initial to default profile picture."
  },
  {
    "id": "api.user.create_user.accepted_domain.app_error",
    "translation": "The email you provided does not belong to an accepted domain. Please contact your administrator or sign up with a different email."
  },
  {
    "id": "api.user.create_user.disabled.app_error",
    "translation": "User creation is disabled."
  },
  {
    "id": "api.user.create_user.guest_accounts.disabled.app_error",
    "translation": "Guest accounts are disabled."
  },
  {
    "id": "api.user.create_user.guest_accounts.license.app_error",
    "translation": "Your license does not support guest accounts."
  },
  {
    "id": "api.user.create_user.invalid_invitation_type.app_error",
    "translation": "Unable to create the user, invalid invitation."
  },
  {
    "id": "api.user.create_user.no_open_server",
    "translation": "This server does not allow open signups.  Please speak with your Administrator to receive an invitation."
  },
  {
    "id": "api.user.create_user.signup_email_disabled.app_error",
    "translation": "User sign-up with email is disabled."
  },
  {
    "id": "api.user.create_user.signup_link_expired.app_error",
    "translation": "The signup link has expired."
  },
  {
    "id": "api.user.create_user.signup_link_invalid.app_error",
    "translation": "The signup link does not appear to be valid."
  },
  {
    "id": "api.user.demote_user_to_guest.already_guest.app_error",
    "translation": "Unable to convert the user to guest because is already a guest."
  },
  {
    "id": "api.user.email_to_ldap.not_available.app_error",
    "translation": "AD/LDAP not available on this server."
  },
  {
    "id": "api.user.email_to_oauth.not_available.app_error",
    "translation": "Authentication Transfer not configured or available on this server."
  },
  {
    "id": "api.user.get_authorization_code.unsupported.app_error",
    "translation": "Unsupported OAuth service provider."
  },
  {
    "id": "api.user.get_user_by_email.permissions.app_error",
    "translation": "Unable to get user by email."
  },
  {
    "id": "api.user.ldap_to_email.not_available.app_error",
    "translation": "AD/LDAP not available on this server."
  },
  {
    "id": "api.user.ldap_to_email.not_ldap_account.app_error",
    "translation": "This user account does not use AD/LDAP."
  },
  {
    "id": "api.user.login.blank_pwd.app_error",
    "translation": "Password field must not be blank"
  },
  {
    "id": "api.user.login.bot_login_forbidden.app_error",
    "translation": "Bot login is forbidden."
  },
  {
    "id": "api.user.login.client_side_cert.certificate.app_error",
    "translation": "Attempted to sign in using the experimental feature ClientSideCert without providing a valid certificate."
  },
  {
    "id": "api.user.login.client_side_cert.license.app_error",
    "translation": "Attempt to use the experimental feature ClientSideCertEnable without a valid enterprise license."
  },
  {
    "id": "api.user.login.guest_accounts.disabled.error",
    "translation": "Guest accounts are disabled"
  },
  {
    "id": "api.user.login.guest_accounts.license.error",
    "translation": "Your license does not support guest accounts"
  },
  {
    "id": "api.user.login.inactive.app_error",
    "translation": "Login failed because your account has been deactivated.  Please contact an administrator."
  },
  {
    "id": "api.user.login.invalid_credentials_email",
    "translation": "Enter a valid email and/or password"
  },
  {
    "id": "api.user.login.invalid_credentials_email_username",
    "translation": "Enter a valid email or username and/or password."
  },
  {
    "id": "api.user.login.invalid_credentials_sso",
    "translation": "Enter a valid email or username and/or password, or sign in using another method."
  },
  {
    "id": "api.user.login.invalid_credentials_username",
    "translation": "Enter a valid username and/or password."
  },
  {
    "id": "api.user.login.not_verified.app_error",
    "translation": "Login failed because email address has not been verified."
  },
  {
    "id": "api.user.login.use_auth_service.app_error",
    "translation": "Please sign in using {{.AuthService}}."
  },
  {
    "id": "api.user.login_by_oauth.bot_login_forbidden.app_error",
    "translation": "Bot login is forbidden."
  },
  {
    "id": "api.user.login_by_oauth.not_available.app_error",
    "translation": "{{.Service}} SSO through OAuth 2.0 not available on this server."
  },
  {
    "id": "api.user.login_by_oauth.parse.app_error",
    "translation": "Could not parse auth data out of {{.Service}} user object."
  },
  {
    "id": "api.user.login_ldap.not_available.app_error",
    "translation": "AD/LDAP not available on this server."
  },
  {
    "id": "api.user.oauth_to_email.context.app_error",
    "translation": "Update password failed because context user_id did not match provided user's id."
  },
  {
    "id": "api.user.oauth_to_email.not_available.app_error",
    "translation": "Authentication Transfer not configured or available on this server."
  },
  {
    "id": "api.user.promote_guest_to_user.no_guest.app_error",
    "translation": "Unable to convert the guest to regular user because is not a guest."
  },
  {
    "id": "api.user.reset_password.broken_token.app_error",
    "translation": "The reset password token does not appear to be valid."
  },
  {
    "id": "api.user.reset_password.invalid_link.app_error",
    "translation": "The reset password link does not appear to be valid."
  },
  {
    "id": "api.user.reset_password.link_expired.app_error",
    "translation": "The password reset link has expired."
  },
  {
    "id": "api.user.reset_password.method",
    "translation": "using a reset password link"
  },
  {
    "id": "api.user.reset_password.sso.app_error",
    "translation": "Unable to reset password for SSO accounts."
  },
  {
    "id": "api.user.reset_password.token_parse.error",
    "translation": "Unable to parse the reset password token"
  },
  {
    "id": "api.user.saml.not_available.app_error",
    "translation": "SAML 2.0 is not configured or supported on this server."
  },
  {
    "id": "api.user.send_deactivate_email_and_forget.failed.error",
    "translation": "Failed to send the deactivate account email successfully"
  },
  {
    "id": "api.user.send_email_change_email_and_forget.error",
    "translation": "Failed to send email change notification email successfully"
  },
  {
    "id": "api.user.send_email_change_username_and_forget.error",
    "translation": "Failed to send username change notification email successfully"
  },
  {
    "id": "api.user.send_email_change_verify_email_and_forget.error",
    "translation": "Failed to send email change verification email successfully"
  },
  {
    "id": "api.user.send_mfa_change_email.error",
    "translation": "Unable to send email notification for MFA change."
  },
  {
    "id": "api.user.send_password_change_email_and_forget.error",
    "translation": "Failed to send update password email successfully"
  },
  {
    "id": "api.user.send_password_reset.send.app_error",
    "translation": "Failed to send password reset email successfully."
  },
  {
    "id": "api.user.send_password_reset.sso.app_error",
    "translation": "Unable to reset password for SSO accounts."
  },
  {
    "id": "api.user.send_sign_in_change_email_and_forget.error",
    "translation": "Failed to send update password email successfully"
  },
  {
    "id": "api.user.send_user_access_token.error",
    "translation": "Failed to send \"Personal access token added\" email successfully"
  },
  {
    "id": "api.user.send_verify_email_and_forget.failed.error",
    "translation": "Failed to send verification email successfully"
  },
  {
    "id": "api.user.send_welcome_email_and_forget.failed.error",
    "translation": "Failed to send welcome email successfully"
  },
  {
    "id": "api.user.update_active.cannot_enable_guest_when_guest_feature_is_disabled.app_error",
    "translation": "You cannot activate a guest account because Guest Access feature is not enabled."
  },
  {
    "id": "api.user.update_active.not_enable.app_error",
    "translation": "You cannot deactivate yourself because this feature is not enabled. Please contact your System Administrator."
  },
  {
    "id": "api.user.update_active.permissions.app_error",
    "translation": "You do not have the appropriate permissions."
  },
  {
    "id": "api.user.update_oauth_user_attrs.get_user.app_error",
    "translation": "Could not get user from {{.Service}} user object."
  },
  {
    "id": "api.user.update_password.context.app_error",
    "translation": "Update password failed because context user_id did not match props user_id."
  },
  {
    "id": "api.user.update_password.failed.app_error",
    "translation": "Update password failed."
  },
  {
    "id": "api.user.update_password.incorrect.app_error",
    "translation": "The \"Current Password\" you entered is incorrect. Please check that Caps Lock is off and try again."
  },
  {
    "id": "api.user.update_password.menu",
    "translation": "using the settings menu"
  },
  {
    "id": "api.user.update_password.oauth.app_error",
    "translation": "Update password failed because the user is logged in through an OAuth service."
  },
  {
    "id": "api.user.update_password.valid_account.app_error",
    "translation": "Update password failed because we couldn't find a valid account."
  },
  {
    "id": "api.user.update_user.accepted_domain.app_error",
    "translation": "The email you provided does not belong to an accepted domain. Please contact your administrator or sign up with a different email."
  },
  {
    "id": "api.user.update_user.accepted_guest_domain.app_error",
    "translation": "The email you provided does not belong to an accepted domain for guest accounts. Please contact your administrator or sign up with a different email."
  },
  {
    "id": "api.user.upload_profile_user.array.app_error",
    "translation": "Empty array under 'image' in request."
  },
  {
    "id": "api.user.upload_profile_user.decode.app_error",
    "translation": "Could not decode profile image."
  },
  {
    "id": "api.user.upload_profile_user.decode_config.app_error",
    "translation": "Could not save profile image. File does not appear to be a valid image."
  },
  {
    "id": "api.user.upload_profile_user.encode.app_error",
    "translation": "Could not encode profile image."
  },
  {
    "id": "api.user.upload_profile_user.no_file.app_error",
    "translation": "No file under 'image' in request."
  },
  {
    "id": "api.user.upload_profile_user.open.app_error",
    "translation": "Could not open image file."
  },
  {
    "id": "api.user.upload_profile_user.parse.app_error",
    "translation": "Could not parse multipart form."
  },
  {
    "id": "api.user.upload_profile_user.storage.app_error",
    "translation": "Unable to upload file. Image storage is not configured."
  },
  {
    "id": "api.user.upload_profile_user.too_large.app_error",
    "translation": "Unable to upload profile image. File is too large."
  },
  {
    "id": "api.user.upload_profile_user.upload_profile.app_error",
    "translation": "Couldn't upload profile image."
  },
  {
    "id": "api.user.verify_email.bad_link.app_error",
    "translation": "Bad verify email link."
  },
  {
    "id": "api.user.verify_email.broken_token.app_error",
    "translation": "Bad verify email token type."
  },
  {
    "id": "api.user.verify_email.link_expired.app_error",
    "translation": "The email verification link has expired."
  },
  {
    "id": "api.user.verify_email.token_parse.error",
    "translation": "Failed to parse token data from email verification"
  },
  {
    "id": "api.web_socket.connect.upgrade.app_error",
    "translation": "Failed to upgrade websocket connection."
  },
  {
    "id": "api.web_socket_router.bad_action.app_error",
    "translation": "Unknown WebSocket action."
  },
  {
    "id": "api.web_socket_router.bad_seq.app_error",
    "translation": "Invalid sequence for WebSocket message."
  },
  {
    "id": "api.web_socket_router.no_action.app_error",
    "translation": "No websocket action."
  },
  {
    "id": "api.web_socket_router.not_authenticated.app_error",
    "translation": "WebSocket connection is not authenticated. Please log in and try again."
  },
  {
    "id": "api.webhook.create_outgoing.intersect.app_error",
    "translation": "Outgoing webhooks from the same channel cannot have the same trigger words/callback URLs."
  },
  {
    "id": "api.webhook.create_outgoing.not_open.app_error",
    "translation": "Outgoing webhooks can only be created for public channels."
  },
  {
    "id": "api.webhook.create_outgoing.permissions.app_error",
    "translation": "Invalid permissions to create outgoing webhook."
  },
  {
    "id": "api.webhook.create_outgoing.triggers.app_error",
    "translation": "Either trigger_words or channel_id must be set."
  },
  {
    "id": "api.webhook.incoming.error",
    "translation": "Could not decode the multipart payload of incoming webhook."
  },
  {
    "id": "api.webhook.team_mismatch.app_error",
    "translation": "Unable to update webhook across teams."
  },
  {
    "id": "api.webhook.update_outgoing.intersect.app_error",
    "translation": "Outgoing webhooks from the same channel cannot have the same trigger words/callback URLs."
  },
  {
    "id": "api.websocket_handler.invalid_param.app_error",
    "translation": "Invalid {{.Name}} parameter."
  },
  {
    "id": "api.websocket_handler.server_busy.app_error",
    "translation": "Server is busy, non-critical services are temporarily unavailable."
  },
  {
    "id": "app.admin.saml.failure_decode_metadata_xml_from_idp.app_error",
    "translation": "Could not decode the XML metadata information received from the Identity Provider."
  },
  {
    "id": "app.admin.saml.failure_read_response_body_from_idp.app_error",
    "translation": "Failure encountered when reading the response payload received from the Identity Provider."
  },
  {
    "id": "app.admin.saml.invalid_response_from_idp.app_error",
    "translation": "Could not read the response received from the Identity Provider."
  },
  {
    "id": "app.admin.test_email.failure",
    "translation": "Connection unsuccessful: {{.Error}}"
  },
  {
    "id": "app.admin.test_site_url.failure",
    "translation": "This is not a valid live URL"
  },
  {
    "id": "app.bot.createbot.internal_error",
    "translation": "Unable to save the bot."
  },
  {
    "id": "app.bot.get_disable_bot_sysadmin_message",
    "translation": "{{if .disableBotsSetting}}{{if .printAllBots}}{{.UserName}} was deactivated. They managed the following bot accounts which have now been disabled.\n\n{{.BotNames}}{{else}}{{.UserName}} was deactivated. They managed {{.NumBots}} bot accounts which have now been disabled, including the following:\n\n{{.BotNames}}{{end}}You can take ownership of each bot by enabling it at **Integrations > Bot Accounts** and creating new tokens for the bot.\n\nFor more information, see our [documentation](https://docs.mattermost.com/developer/bot-accounts.html#what-happens-when-a-user-who-owns-bot-accounts-is-disabled).{{else}}{{if .printAllBots}}{{.UserName}} was deactivated. They managed the following bot accounts which are still enabled.\n\n{{.BotNames}}\n{{else}}{{.UserName}} was deactivated. They managed {{.NumBots}} bot accounts which are still enabled, including the following:\n\n{{.BotNames}}{{end}}We strongly recommend you to take ownership of each bot by re-enabling it at **Integrations > Bot Accounts** and creating new tokens for the bot.\n\nFor more information, see our [documentation](https://docs.mattermost.com/developer/bot-accounts.html#what-happens-when-a-user-who-owns-bot-accounts-is-disabled).\n\nIf you want bot accounts to disable automatically after owner deactivation, set “Disable bot accounts when owner is deactivated” in **System Console > Integrations > Bot Accounts** to true.{{end}}"
  },
  {
    "id": "app.bot.getbot.internal_error",
    "translation": "Unable to get the bot."
  },
  {
    "id": "app.bot.getbots.internal_error",
    "translation": "Unable to get the bots."
  },
  {
    "id": "app.bot.patchbot.internal_error",
    "translation": "Unable to update the bot."
  },
  {
    "id": "app.bot.permanent_delete.internal_error",
    "translation": "Unable to delete the bot permanently."
  },
  {
    "id": "app.bot.permenent_delete.bad_id",
    "translation": "Unable to delete the bot."
  },
  {
    "id": "app.channel.create_channel.internal_error",
    "translation": "Unable to save channel."
  },
  {
    "id": "app.channel.create_channel.no_team_id.app_error",
    "translation": "Must specify the team ID to create a channel."
  },
  {
    "id": "app.channel.create_direct_channel.internal_error",
    "translation": "Unable to save direct channel."
  },
  {
    "id": "app.channel.get.existing.app_error",
    "translation": "Unable to find the existing channel."
  },
  {
    "id": "app.channel.get.find.app_error",
    "translation": "We encountered an error finding the channel."
  },
  {
    "id": "app.channel.move_channel.members_do_not_match.error",
    "translation": "Unable to move a channel unless all its members are already members of the destination team."
  },
  {
    "id": "app.channel.post_update_channel_purpose_message.post.error",
    "translation": "Failed to post channel purpose message"
  },
  {
    "id": "app.channel.post_update_channel_purpose_message.removed",
    "translation": "%s removed the channel purpose (was: %s)"
  },
  {
    "id": "app.channel.post_update_channel_purpose_message.retrieve_user.error",
    "translation": "Failed to retrieve user while updating channel purpose message %v"
  },
  {
    "id": "app.channel.post_update_channel_purpose_message.updated_from",
    "translation": "%s updated the channel purpose from: %s to: %s"
  },
  {
    "id": "app.channel.post_update_channel_purpose_message.updated_to",
    "translation": "%s updated the channel purpose to: %s"
  },
  {
    "id": "app.channel.update.bad_id",
    "translation": "Unable to update the channel."
  },
  {
    "id": "app.channel.update_channel.internal_error",
    "translation": "Unable to update channel."
  },
  {
    "id": "app.cluster.404.app_error",
    "translation": "Cluster API endpoint not found."
  },
  {
    "id": "app.emoji.create.internal_error",
    "translation": "Unable to save emoji."
  },
  {
    "id": "app.emoji.delete.app_error",
    "translation": "Unable to delete the emoji."
  },
  {
    "id": "app.emoji.delete.no_results",
    "translation": "We couldn’t find the emoji to delete."
  },
  {
    "id": "app.emoji.get.app_error",
    "translation": "Unable to get the emoji."
  },
  {
    "id": "app.emoji.get.no_result",
    "translation": "We couldn’t find the emoji."
  },
  {
    "id": "app.emoji.get_by_name.app_error",
    "translation": "Unable to get the emoji."
  },
  {
    "id": "app.emoji.get_by_name.no_result",
    "translation": "We couldn’t find the emoji."
  },
  {
    "id": "app.emoji.get_list.internal_error",
    "translation": "Unable to get the emoji."
  },
  {
    "id": "app.export.export_custom_emoji.copy_emoji_images.error",
    "translation": "Unable to copy custom emoji images"
  },
  {
    "id": "app.export.export_write_line.io_writer.error",
    "translation": "An error occurred writing the export data."
  },
  {
    "id": "app.export.export_write_line.json_marshall.error",
    "translation": "An error occurred marshalling the JSON data for export."
  },
  {
    "id": "app.import.attachment.bad_file.error",
    "translation": "Error reading the file at: \"{{.FilePath}}\""
  },
  {
    "id": "app.import.attachment.file_upload.error",
    "translation": "Error uploading the file: \"{{.FilePath}}\""
  },
  {
    "id": "app.import.bulk_import.file_scan.error",
    "translation": "Error reading import data file."
  },
  {
    "id": "app.import.bulk_import.json_decode.error",
    "translation": "JSON decode of line failed."
  },
  {
    "id": "app.import.bulk_import.unsupported_version.error",
    "translation": "Incorrect or missing version in the data import file. Make sure version is the first object in your import file and try again."
  },
  {
    "id": "app.import.emoji.bad_file.error",
    "translation": "Error reading import emoji image file. Emoji with name: \"{{.EmojiName}}\""
  },
  {
    "id": "app.import.get_teams_by_names.some_teams_not_found.error",
    "translation": "Some teams not found"
  },
  {
    "id": "app.import.get_users_by_username.some_users_not_found.error",
    "translation": "Some users not found"
  },
  {
    "id": "app.import.import_channel.scheme_deleted.error",
    "translation": "Unable to set a channel to use a deleted scheme."
  },
  {
    "id": "app.import.import_channel.scheme_wrong_scope.error",
    "translation": "Channel must be assigned to a Channel-scoped scheme."
  },
  {
    "id": "app.import.import_channel.team_not_found.error",
    "translation": "Error importing channel. Team with name \"{{.TeamName}}\" could not be found."
  },
  {
    "id": "app.import.import_direct_channel.create_direct_channel.error",
    "translation": "Failed to create direct channel"
  },
  {
    "id": "app.import.import_direct_channel.create_group_channel.error",
    "translation": "Failed to create group channel"
  },
  {
    "id": "app.import.import_direct_channel.update_header_failed.error",
    "translation": "Failed to update direct channel header"
  },
  {
    "id": "app.import.import_direct_post.create_direct_channel.error",
    "translation": "Failed to get direct channel"
  },
  {
    "id": "app.import.import_direct_post.create_group_channel.error",
    "translation": "Failed to get group channel"
  },
  {
    "id": "app.import.import_line.null_channel.error",
    "translation": "Import data line has type \"channel\" but the channel object is null."
  },
  {
    "id": "app.import.import_line.null_direct_channel.error",
    "translation": "Import data line has type \"direct_channel\" but the direct_channel object is null."
  },
  {
    "id": "app.import.import_line.null_direct_post.error",
    "translation": "Import data line has type \"direct_post\" but the direct_post object is null."
  },
  {
    "id": "app.import.import_line.null_emoji.error",
    "translation": "Import data line has type \"emoji\" but the emoji object is null."
  },
  {
    "id": "app.import.import_line.null_post.error",
    "translation": "Import data line has type \"post\" but the post object is null."
  },
  {
    "id": "app.import.import_line.null_scheme.error",
    "translation": "Import data line has type \"scheme\" but the scheme object is null."
  },
  {
    "id": "app.import.import_line.null_team.error",
    "translation": "Import data line has type \"team\" but the team object is null."
  },
  {
    "id": "app.import.import_line.null_user.error",
    "translation": "Import data line has type \"user\" but the user object is null."
  },
  {
    "id": "app.import.import_line.unknown_line_type.error",
    "translation": "Import data line has unknown type \"{{.Type}}\"."
  },
  {
    "id": "app.import.import_post.channel_not_found.error",
    "translation": "Error importing post. Channel with name \"{{.ChannelName}}\" could not be found."
  },
  {
    "id": "app.import.import_post.save_preferences.error",
    "translation": "Error importing post. Failed to save preferences."
  },
  {
    "id": "app.import.import_post.user_not_found.error",
    "translation": "Error importing post. User with username \"{{.Username}}\" could not be found."
  },
  {
    "id": "app.import.import_scheme.scope_change.error",
    "translation": "The bulk importer cannot change the scope of an already-existing scheme."
  },
  {
    "id": "app.import.import_team.scheme_deleted.error",
    "translation": "Unable to set a team to use a deleted scheme."
  },
  {
    "id": "app.import.import_team.scheme_wrong_scope.error",
    "translation": "Team must be assigned to a Team-scoped scheme."
  },
  {
    "id": "app.import.import_user.save_preferences.error",
    "translation": "Error importing user preferences. Failed to save preferences."
  },
  {
    "id": "app.import.import_user_channels.channel_not_found.error",
    "translation": "Error importing user channels. Channel not found."
  },
  {
    "id": "app.import.import_user_channels.save_preferences.error",
    "translation": "Error importing user channel memberships. Failed to save preferences."
  },
  {
    "id": "app.import.import_user_teams.save_preferences.error",
    "translation": "Unable to save the team theme preferences"
  },
  {
    "id": "app.import.process_import_data_file_version_line.invalid_version.error",
    "translation": "Unable to read the version of the data import file."
  },
  {
    "id": "app.import.validate_channel_import_data.display_name_length.error",
    "translation": "Channel display_name is not within permitted length constraints."
  },
  {
    "id": "app.import.validate_channel_import_data.display_name_missing.error",
    "translation": "Missing required channel property: display_name"
  },
  {
    "id": "app.import.validate_channel_import_data.header_length.error",
    "translation": "Channel header is too long."
  },
  {
    "id": "app.import.validate_channel_import_data.name_characters.error",
    "translation": "Channel name contains invalid characters."
  },
  {
    "id": "app.import.validate_channel_import_data.name_length.error",
    "translation": "Channel name is too long."
  },
  {
    "id": "app.import.validate_channel_import_data.name_missing.error",
    "translation": "Missing required channel property: name"
  },
  {
    "id": "app.import.validate_channel_import_data.purpose_length.error",
    "translation": "Channel purpose is too long."
  },
  {
    "id": "app.import.validate_channel_import_data.scheme_invalid.error",
    "translation": "Invalid scheme name for channel."
  },
  {
    "id": "app.import.validate_channel_import_data.team_missing.error",
    "translation": "Missing required channel property: team"
  },
  {
    "id": "app.import.validate_channel_import_data.type_invalid.error",
    "translation": "Channel type is invalid."
  },
  {
    "id": "app.import.validate_channel_import_data.type_missing.error",
    "translation": "Missing required channel property: type."
  },
  {
    "id": "app.import.validate_direct_channel_import_data.header_length.error",
    "translation": "Direct channel header is too long"
  },
  {
    "id": "app.import.validate_direct_channel_import_data.members_required.error",
    "translation": "Missing required direct channel property: members"
  },
  {
    "id": "app.import.validate_direct_channel_import_data.members_too_few.error",
    "translation": "Direct channel members list contains too few items"
  },
  {
    "id": "app.import.validate_direct_channel_import_data.members_too_many.error",
    "translation": "Direct channel members list contains too many items"
  },
  {
    "id": "app.import.validate_direct_channel_import_data.unknown_favoriter.error",
    "translation": "Direct channel can only be favorited by members. \"{{.Username}}\" is not a member."
  },
  {
    "id": "app.import.validate_direct_post_import_data.channel_members_required.error",
    "translation": "Missing required direct post property: channel_members"
  },
  {
    "id": "app.import.validate_direct_post_import_data.channel_members_too_few.error",
    "translation": "Direct post channel members list contains too few items"
  },
  {
    "id": "app.import.validate_direct_post_import_data.channel_members_too_many.error",
    "translation": "Direct post channel members list contains too many items"
  },
  {
    "id": "app.import.validate_direct_post_import_data.create_at_missing.error",
    "translation": "Missing required direct post property: create_at"
  },
  {
    "id": "app.import.validate_direct_post_import_data.create_at_zero.error",
    "translation": "CreateAt must be greater than 0"
  },
  {
    "id": "app.import.validate_direct_post_import_data.message_length.error",
    "translation": "Message is too long"
  },
  {
    "id": "app.import.validate_direct_post_import_data.message_missing.error",
    "translation": "Missing required direct post property: message"
  },
  {
    "id": "app.import.validate_direct_post_import_data.unknown_flagger.error",
    "translation": "Direct post can only be flagged by members of the channel it is in. \"{{.Username}}\" is not a member."
  },
  {
    "id": "app.import.validate_direct_post_import_data.user_missing.error",
    "translation": "Missing required direct post property: user"
  },
  {
    "id": "app.import.validate_emoji_import_data.empty.error",
    "translation": "Import emoji data empty."
  },
  {
    "id": "app.import.validate_emoji_import_data.image_missing.error",
    "translation": "Import emoji image field missing or blank."
  },
  {
    "id": "app.import.validate_emoji_import_data.name_missing.error",
    "translation": "Import emoji name field missing or blank."
  },
  {
    "id": "app.import.validate_post_import_data.channel_missing.error",
    "translation": "Missing required Post property: Channel."
  },
  {
    "id": "app.import.validate_post_import_data.create_at_missing.error",
    "translation": "Missing required Post property: create_at."
  },
  {
    "id": "app.import.validate_post_import_data.create_at_zero.error",
    "translation": "Post CreateAt property must not be zero."
  },
  {
    "id": "app.import.validate_post_import_data.message_length.error",
    "translation": "Post Message property is longer than the maximum permitted length."
  },
  {
    "id": "app.import.validate_post_import_data.message_missing.error",
    "translation": "Missing required Post property: Message."
  },
  {
    "id": "app.import.validate_post_import_data.team_missing.error",
    "translation": "Missing required Post property: Team."
  },
  {
    "id": "app.import.validate_post_import_data.user_missing.error",
    "translation": "Missing required Post property: User."
  },
  {
    "id": "app.import.validate_reaction_import_data.create_at_before_parent.error",
    "translation": "Reaction CreateAt property must be greater than the parent post CreateAt."
  },
  {
    "id": "app.import.validate_reaction_import_data.create_at_missing.error",
    "translation": "Missing required Reaction property: create_at."
  },
  {
    "id": "app.import.validate_reaction_import_data.create_at_zero.error",
    "translation": "Reaction CreateAt property must not be zero."
  },
  {
    "id": "app.import.validate_reaction_import_data.emoji_name_length.error",
    "translation": "Reaction EmojiName property is longer than the maximum permitted length."
  },
  {
    "id": "app.import.validate_reaction_import_data.emoji_name_missing.error",
    "translation": "Missing required Reaction property: EmojiName."
  },
  {
    "id": "app.import.validate_reaction_import_data.user_missing.error",
    "translation": "Missing required Reaction property: User."
  },
  {
    "id": "app.import.validate_reply_import_data.create_at_before_parent.error",
    "translation": "Reply CreateAt property must be greater than the parent post CreateAt."
  },
  {
    "id": "app.import.validate_reply_import_data.create_at_missing.error",
    "translation": "Missing required Reply property: create_at."
  },
  {
    "id": "app.import.validate_reply_import_data.create_at_zero.error",
    "translation": "Reply CreateAt property must not be zero."
  },
  {
    "id": "app.import.validate_reply_import_data.message_length.error",
    "translation": "Reply Message property is longer than the maximum permitted length."
  },
  {
    "id": "app.import.validate_reply_import_data.message_missing.error",
    "translation": "Missing required Reply property: Message."
  },
  {
    "id": "app.import.validate_reply_import_data.user_missing.error",
    "translation": "Missing required Reply property: User."
  },
  {
    "id": "app.import.validate_role_import_data.description_invalid.error",
    "translation": "Invalid role description."
  },
  {
    "id": "app.import.validate_role_import_data.display_name_invalid.error",
    "translation": "Invalid role display name."
  },
  {
    "id": "app.import.validate_role_import_data.invalid_permission.error",
    "translation": "Invalid permission on role."
  },
  {
    "id": "app.import.validate_role_import_data.name_invalid.error",
    "translation": "Invalid role name."
  },
  {
    "id": "app.import.validate_scheme_import_data.description_invalid.error",
    "translation": "Invalid scheme description."
  },
  {
    "id": "app.import.validate_scheme_import_data.display_name_invalid.error",
    "translation": "Invalid scheme display name."
  },
  {
    "id": "app.import.validate_scheme_import_data.name_invalid.error",
    "translation": "Invalid scheme name."
  },
  {
    "id": "app.import.validate_scheme_import_data.null_scope.error",
    "translation": "Scheme scope is required."
  },
  {
    "id": "app.import.validate_scheme_import_data.unknown_scheme.error",
    "translation": "Unknown scheme scope."
  },
  {
    "id": "app.import.validate_scheme_import_data.wrong_roles_for_scope.error",
    "translation": "The wrong roles were provided for a scheme with this scope."
  },
  {
    "id": "app.import.validate_team_import_data.description_length.error",
    "translation": "Team description is too long."
  },
  {
    "id": "app.import.validate_team_import_data.display_name_length.error",
    "translation": "Team display_name is not within permitted length constraints."
  },
  {
    "id": "app.import.validate_team_import_data.display_name_missing.error",
    "translation": "Missing required team property: display_name."
  },
  {
    "id": "app.import.validate_team_import_data.name_characters.error",
    "translation": "Team name contains invalid characters."
  },
  {
    "id": "app.import.validate_team_import_data.name_length.error",
    "translation": "Team name is too long."
  },
  {
    "id": "app.import.validate_team_import_data.name_missing.error",
    "translation": "Missing required team property: name."
  },
  {
    "id": "app.import.validate_team_import_data.name_reserved.error",
    "translation": "Team name contains reserved words."
  },
  {
    "id": "app.import.validate_team_import_data.scheme_invalid.error",
    "translation": "Invalid scheme name for team."
  },
  {
    "id": "app.import.validate_team_import_data.type_invalid.error",
    "translation": "Team type is not valid."
  },
  {
    "id": "app.import.validate_team_import_data.type_missing.error",
    "translation": "Missing required team property: type."
  },
  {
    "id": "app.import.validate_user_channels_import_data.channel_name_missing.error",
    "translation": "Channel name missing from User's Channel Membership."
  },
  {
    "id": "app.import.validate_user_channels_import_data.invalid_notify_props_desktop.error",
    "translation": "Invalid Desktop NotifyProps for User's Channel Membership."
  },
  {
    "id": "app.import.validate_user_channels_import_data.invalid_notify_props_mark_unread.error",
    "translation": "Invalid MarkUnread NotifyProps for User's Channel Membership."
  },
  {
    "id": "app.import.validate_user_channels_import_data.invalid_notify_props_mobile.error",
    "translation": "Invalid Mobile NotifyProps for User's Channel Membership."
  },
  {
    "id": "app.import.validate_user_channels_import_data.invalid_roles.error",
    "translation": "Invalid roles for User's Channel Membership."
  },
  {
    "id": "app.import.validate_user_import_data.advanced_props_email_interval.error",
    "translation": "Invalid email batching interval setting for User"
  },
  {
    "id": "app.import.validate_user_import_data.advanced_props_feature_markdown_preview.error",
    "translation": "Invalid markdown preview setting for User"
  },
  {
    "id": "app.import.validate_user_import_data.advanced_props_formatting.error",
    "translation": "Invalid post formatting setting for User"
  },
  {
    "id": "app.import.validate_user_import_data.advanced_props_show_unread_section.error",
    "translation": "Invalid show unread section setting for User"
  },
  {
    "id": "app.import.validate_user_import_data.auth_data_and_password.error",
    "translation": "User AuthData and Password are mutually exclusive."
  },
  {
    "id": "app.import.validate_user_import_data.auth_data_and_service_dependency.error",
    "translation": "User AuthService and AuthData are mutually inclusive."
  },
  {
    "id": "app.import.validate_user_import_data.auth_data_length.error",
    "translation": "User AuthData is too long."
  },
  {
    "id": "app.import.validate_user_import_data.email_length.error",
    "translation": "User email has an invalid length."
  },
  {
    "id": "app.import.validate_user_import_data.email_missing.error",
    "translation": "Missing required user property: email."
  },
  {
    "id": "app.import.validate_user_import_data.first_name_length.error",
    "translation": "User First Name is too long."
  },
  {
    "id": "app.import.validate_user_import_data.last_name_length.error",
    "translation": "User Last Name is too long."
  },
  {
    "id": "app.import.validate_user_import_data.nickname_length.error",
    "translation": "User nickname is too long."
  },
  {
    "id": "app.import.validate_user_import_data.notify_props_channel_trigger_invalid.error",
    "translation": "Invalid Channel Trigger Notify Prop for user."
  },
  {
    "id": "app.import.validate_user_import_data.notify_props_comments_trigger_invalid.error",
    "translation": "Invalid Comments Prop value for user."
  },
  {
    "id": "app.import.validate_user_import_data.notify_props_desktop_invalid.error",
    "translation": "Invalid Desktop Notify Prop value for user."
  },
  {
    "id": "app.import.validate_user_import_data.notify_props_desktop_sound_invalid.error",
    "translation": "Invalid Desktop Sound Notify Prop value for user."
  },
  {
    "id": "app.import.validate_user_import_data.notify_props_email_invalid.error",
    "translation": "Invalid Email Notify Prop value for user."
  },
  {
    "id": "app.import.validate_user_import_data.notify_props_mobile_invalid.error",
    "translation": "Invalid Mobile Notify Prop value for user."
  },
  {
    "id": "app.import.validate_user_import_data.notify_props_mobile_push_status_invalid.error",
    "translation": "Invalid Mobile Push Status Notify Prop for user."
  },
  {
    "id": "app.import.validate_user_import_data.password_length.error",
    "translation": "User Password has invalid length."
  },
  {
    "id": "app.import.validate_user_import_data.position_length.error",
    "translation": "User Position is too long."
  },
  {
    "id": "app.import.validate_user_import_data.profile_image.error",
    "translation": "Invalid profile image."
  },
  {
    "id": "app.import.validate_user_import_data.roles_invalid.error",
    "translation": "User roles are not valid."
  },
  {
    "id": "app.import.validate_user_import_data.username_invalid.error",
    "translation": "Username is not valid."
  },
  {
    "id": "app.import.validate_user_import_data.username_missing.error",
    "translation": "Missing require user property: username."
  },
  {
    "id": "app.import.validate_user_teams_import_data.invalid_roles.error",
    "translation": "Invalid roles for User's Team Membership."
  },
  {
    "id": "app.import.validate_user_teams_import_data.invalid_team_theme.error",
    "translation": "Invalid team theme for the User"
  },
  {
    "id": "app.import.validate_user_teams_import_data.team_name_missing.error",
    "translation": "Team name missing from User's Team Membership."
  },
  {
    "id": "app.notification.body.intro.direct.full",
    "translation": "You have a new Direct Message."
  },
  {
    "id": "app.notification.body.intro.direct.generic",
    "translation": "You have a new Direct Message from {{.SenderName}}"
  },
  {
    "id": "app.notification.body.intro.group_message.full",
    "translation": "You have a new Group Message."
  },
  {
    "id": "app.notification.body.intro.group_message.generic",
    "translation": "You have a new Group Message from {{.SenderName}}"
  },
  {
    "id": "app.notification.body.intro.notification.full",
    "translation": "You have a new notification."
  },
  {
    "id": "app.notification.body.intro.notification.generic",
    "translation": "You have a new notification from {{.SenderName}}"
  },
  {
    "id": "app.notification.body.text.direct.full",
    "translation": "{{.SenderName}} - {{.Hour}}:{{.Minute}} {{.TimeZone}}, {{.Month}} {{.Day}}"
  },
  {
    "id": "app.notification.body.text.direct.generic",
    "translation": "{{.Hour}}:{{.Minute}} {{.TimeZone}}, {{.Month}} {{.Day}}"
  },
  {
    "id": "app.notification.body.text.group_message.full",
    "translation": "Channel: {{.ChannelName}}"
  },
  {
    "id": "app.notification.body.text.group_message.full2",
    "translation": "{{.SenderName}} - {{.Hour}}:{{.Minute}} {{.TimeZone}}, {{.Month}} {{.Day}}"
  },
  {
    "id": "app.notification.body.text.group_message.generic",
    "translation": "{{.Hour}}:{{.Minute}} {{.TimeZone}}, {{.Month}} {{.Day}}"
  },
  {
    "id": "app.notification.body.text.notification.full",
    "translation": "Channel: {{.ChannelName}}"
  },
  {
    "id": "app.notification.body.text.notification.full2",
    "translation": "{{.SenderName}} - {{.Hour}}:{{.Minute}} {{.TimeZone}}, {{.Month}} {{.Day}}"
  },
  {
    "id": "app.notification.body.text.notification.generic",
    "translation": "{{.Hour}}:{{.Minute}} {{.TimeZone}}, {{.Month}} {{.Day}}"
  },
  {
    "id": "app.notification.subject.direct.full",
    "translation": "[{{.SiteName}}] New Direct Message from {{.SenderDisplayName}} on {{.Month}} {{.Day}}, {{.Year}}"
  },
  {
    "id": "app.notification.subject.group_message.full",
    "translation": "[{{ .SiteName }}] New Group Message in {{ .ChannelName}} on {{.Month}} {{.Day}}, {{.Year}}"
  },
  {
    "id": "app.notification.subject.group_message.generic",
    "translation": "[{{ .SiteName }}] New Group Message on {{.Month}} {{.Day}}, {{.Year}}"
  },
  {
    "id": "app.notification.subject.notification.full",
    "translation": "[{{ .SiteName }}] Notification in {{ .TeamName}} on {{.Month}} {{.Day}}, {{.Year}}"
  },
  {
    "id": "app.plugin.cluster.save_config.app_error",
    "translation": "The plugin configuration in your config.json file must be updated manually when using ReadOnlyConfig with clustering enabled."
  },
  {
    "id": "app.plugin.config.app_error",
    "translation": "Error saving plugin state in config."
  },
  {
    "id": "app.plugin.deactivate.app_error",
    "translation": "Unable to deactivate plugin."
  },
  {
    "id": "app.plugin.delete_public_key.delete.app_error",
    "translation": "An error occurred while deleting the public key."
  },
  {
    "id": "app.plugin.disabled.app_error",
    "translation": "Plugins have been disabled. Please check your logs for details."
  },
  {
    "id": "app.plugin.extract.app_error",
    "translation": "An error occurred extracting the plugin bundle."
  },
  {
    "id": "app.plugin.filesystem.app_error",
    "translation": "Encountered filesystem error."
  },
  {
    "id": "app.plugin.flag_managed.app_error",
    "translation": "Unable to set plugin as managed by the file store."
  },
  {
    "id": "app.plugin.get_cluster_plugin_statuses.app_error",
    "translation": "Unable to get plugin statuses from the cluster."
  },
  {
    "id": "app.plugin.get_plugins.app_error",
    "translation": "Unable to get active plugins."
  },
  {
    "id": "app.plugin.get_public_key.get_file.app_error",
    "translation": "An error occurred while getting the public key from the store."
  },
  {
    "id": "app.plugin.get_statuses.app_error",
    "translation": "Unable to get plugin statuses."
  },
  {
    "id": "app.plugin.install.app_error",
    "translation": "Unable to install plugin."
  },
  {
    "id": "app.plugin.install_id.app_error",
    "translation": "Unable to install plugin. A plugin with the same ID is already installed."
  },
  {
    "id": "app.plugin.install_id_failed_remove.app_error",
    "translation": "Unable to install plugin. A plugin with the same ID is already installed and failed to be removed."
  },
  {
    "id": "app.plugin.install_marketplace_plugin.app_error",
    "translation": "Failed to install marketplace plugin."
  },
  {
    "id": "app.plugin.invalid_id.app_error",
    "translation": "Plugin Id must be at least {{.Min}} characters, at most {{.Max}} characters and match {{.Regex}}."
  },
  {
    "id": "app.plugin.invalid_version.app_error",
    "translation": "Plugin version could not be parsed."
  },
  {
    "id": "app.plugin.manifest.app_error",
    "translation": "Unable to find manifest for extracted plugin."
  },
  {
    "id": "app.plugin.marketplace_client.app_error",
    "translation": "Failed to create marketplace client."
  },
  {
    "id": "app.plugin.marketplace_client.failed_to_fetch",
    "translation": "Failed to get plugins from the marketplace server."
  },
  {
    "id": "app.plugin.marketplace_disabled.app_error",
    "translation": "Marketplace has been disabled. Please check your logs for details."
  },
  {
    "id": "app.plugin.marketplace_plugin_request.app_error",
    "translation": "Failed to decode the marketplace plugin request."
  },
  {
    "id": "app.plugin.marketplace_plugins.not_found.app_error",
    "translation": "Could not find the requested marketplace plugin."
  },
  {
    "id": "app.plugin.marketplace_plugins.signature_not_found.app_error",
    "translation": "Could not find the requested marketplace plugin signature."
  },
  {
    "id": "app.plugin.marshal.app_error",
    "translation": "Failed to marshal marketplace plugins."
  },
  {
    "id": "app.plugin.modify_saml.app_error",
    "translation": "Can't modify saml files."
  },
  {
    "id": "app.plugin.mvdir.app_error",
    "translation": "Unable to move plugin from temporary directory to final destination. Another plugin may be using the same directory name."
  },
  {
    "id": "app.plugin.not_installed.app_error",
    "translation": "Plugin is not installed."
  },
  {
    "id": "app.plugin.remove.app_error",
    "translation": "Unable to delete plugin."
  },
  {
    "id": "app.plugin.remove_bundle.app_error",
    "translation": "Unable to remove plugin bundle from file store."
  },
  {
    "id": "app.plugin.restart.app_error",
    "translation": "Unable to restart plugin on upgrade."
  },
  {
    "id": "app.plugin.signature_decode.app_error",
    "translation": "Unable to decode base64 signature."
  },
  {
    "id": "app.plugin.store_bundle.app_error",
    "translation": "Unable to store the plugin to the configured file store."
  },
  {
    "id": "app.plugin.store_signature.app_error",
    "translation": "Unable to store the plugin signature to the configured file store."
  },
  {
    "id": "app.plugin.sync.list_filestore.app_error",
    "translation": "Error reading files from the plugins folder in the file store."
  },
  {
    "id": "app.plugin.sync.read_local_folder.app_error",
    "translation": "Error reading local plugins folder."
  },
  {
    "id": "app.plugin.upload_disabled.app_error",
    "translation": "Plugins and/or plugin uploads have been disabled."
  },
  {
    "id": "app.plugin.webapp_bundle.app_error",
    "translation": "Unable to generate plugin webapp bundle."
  },
  {
    "id": "app.plugin.write_file.read.app_error",
    "translation": "An error occurred while reading the file."
  },
  {
    "id": "app.plugin.write_file.saving.app_error",
    "translation": "An error occurred while saving the file."
  },
  {
    "id": "app.role.check_roles_exist.role_not_found",
    "translation": "The provided role does not exist"
  },
  {
    "id": "app.save_config.app_error",
    "translation": "An error occurred saving the configuration."
  },
  {
    "id": "app.schemes.is_phase_2_migration_completed.not_completed.app_error",
    "translation": "This API endpoint is not accessible as required migrations have not yet completed."
  },
  {
    "id": "app.submit_interactive_dialog.json_error",
    "translation": "Encountered an error encoding JSON for the interactive dialog."
  },
  {
    "id": "app.system_install_date.parse_int.app_error",
    "translation": "Failed to parse installation date."
  },
  {
    "id": "app.team.invite_id.group_constrained.error",
    "translation": "Unable to join a group-constrained team by invite."
  },
  {
    "id": "app.team.invite_token.group_constrained.error",
    "translation": "Unable to join a group-constrained team by token."
  },
  {
    "id": "app.team.join_user_to_team.max_accounts.app_error",
    "translation": "This team has reached the maximum number of allowed accounts. Contact your System Administrator to set a higher limit."
  },
  {
    "id": "app.team.rename_team.name_occupied",
    "translation": "Unable to rename the team, the name is already in use."
  },
  {
    "id": "app.terms_of_service.create.app_error",
    "translation": "Unable to save terms of service."
  },
  {
    "id": "app.terms_of_service.create.existing.app_error",
    "translation": "Must not call save for existing terms of service."
  },
  {
    "id": "app.terms_of_service.get.app_error",
    "translation": "Unable to fetch terms of service."
  },
  {
    "id": "app.terms_of_service.get.no_rows.app_error",
    "translation": "No terms of service found."
  },
  {
    "id": "app.user.complete_switch_with_oauth.blank_email.app_error",
    "translation": "Unable to complete SAML login with an empty email address."
  },
  {
    "id": "app.user_access_token.disabled",
    "translation": "Personal access tokens are disabled on this server. Please contact your system administrator for details."
  },
  {
    "id": "app.user_access_token.invalid_or_missing",
    "translation": "Invalid or missing token."
  },
  {
    "id": "bleveengine.already_started.error",
    "translation": "Bleve is already started."
  },
  {
    "id": "bleveengine.create_channel_index.error",
    "translation": "Error creating the bleve channel index."
  },
  {
    "id": "bleveengine.create_post_index.error",
    "translation": "Error creating the bleve post index."
  },
  {
    "id": "bleveengine.create_user_index.error",
    "translation": "Error creating the bleve user index."
  },
  {
    "id": "bleveengine.delete_channel.error",
    "translation": "Failed to delete the channel."
  },
  {
    "id": "bleveengine.delete_post.error",
    "translation": "Failed to delete the post."
  },
  {
    "id": "bleveengine.delete_user.error",
    "translation": "Failed to delete the user."
  },
  {
    "id": "bleveengine.index_channel.error",
    "translation": "Failed to index the channel."
  },
  {
    "id": "bleveengine.index_post.error",
    "translation": "Failed to index the post."
  },
  {
    "id": "bleveengine.index_user.error",
    "translation": "Failed to index the user."
  },
  {
    "id": "bleveengine.indexer.do_job.bulk_index_channels.batch_error",
    "translation": "Failed to index channel batch."
  },
  {
    "id": "bleveengine.indexer.do_job.bulk_index_posts.batch_error",
    "translation": "Failed to index post batch."
  },
  {
    "id": "bleveengine.indexer.do_job.bulk_index_users.batch_error",
    "translation": "Failed to index user batch."
  },
  {
    "id": "bleveengine.indexer.do_job.engine_inactive",
    "translation": "Failed to run Bleve index job: engine is inactive."
  },
  {
    "id": "bleveengine.indexer.do_job.get_oldest_post.error",
    "translation": "The oldest post could not be retrieved from the database."
  },
  {
    "id": "bleveengine.indexer.do_job.parse_end_time.error",
    "translation": "Bleve indexing worker failed to parse the end time."
  },
  {
    "id": "bleveengine.indexer.do_job.parse_start_time.error",
    "translation": "Bleve indexing worker failed to parse the start time."
  },
  {
    "id": "bleveengine.indexer.index_batch.nothing_left_to_index.error",
    "translation": "Trying to index a new batch when all the entities are completed."
  },
  {
    "id": "bleveengine.purge_channel_index.error",
    "translation": "Failed to purge channel indexes."
  },
  {
    "id": "bleveengine.purge_post_index.error",
    "translation": "Failed to purge post indexes."
  },
  {
    "id": "bleveengine.purge_user_index.error",
    "translation": "Failed to purge user indexes."
  },
  {
    "id": "bleveengine.search_channels.error",
    "translation": "Channel search failed to complete."
  },
  {
    "id": "bleveengine.search_posts.error",
    "translation": "Post search failed to complete."
  },
  {
    "id": "bleveengine.search_users_in_channel.nuchan.error",
    "translation": "User search failed to complete."
  },
  {
    "id": "bleveengine.search_users_in_channel.uchan.error",
    "translation": "User search failed to complete."
  },
  {
    "id": "bleveengine.search_users_in_team.error",
    "translation": "User search failed to complete."
  },
  {
    "id": "bleveengine.stop_channel_index.error",
    "translation": "Failed to close channel index."
  },
  {
    "id": "bleveengine.stop_post_index.error",
    "translation": "Failed to close post index."
  },
  {
    "id": "bleveengine.stop_user_index.error",
    "translation": "Failed to close user index."
  },
  {
    "id": "brand.save_brand_image.decode.app_error",
    "translation": "Unable to decode the image data."
  },
  {
    "id": "brand.save_brand_image.decode_config.app_error",
    "translation": "Unable to get image metadata."
  },
  {
    "id": "brand.save_brand_image.encode.app_error",
    "translation": "Unable to convert the image data to PNG format. Please try again."
  },
  {
    "id": "brand.save_brand_image.open.app_error",
    "translation": "Unable to upload the custom brand image. Make sure the image size is less than 2 MB and try again."
  },
  {
    "id": "brand.save_brand_image.save_image.app_error",
    "translation": "Unable to write the image file to your file storage. Please check your connection and try again."
  },
  {
    "id": "brand.save_brand_image.too_large.app_error",
    "translation": "Unable to read the image file. Make sure the image size is less than 2 MB and try again."
  },
  {
    "id": "cli.license.critical",
    "translation": "Feature requires an upgrade to Enterprise Edition and the inclusion of a license key. Please contact your System Administrator."
  },
  {
    "id": "cli.outgoing_webhook.inconsistent_state.app_error",
    "translation": "The outgoing webhook is deleted but unable to create a new one due to some error."
  },
  {
    "id": "ent.account_migration.get_all_failed",
    "translation": "Unable to get users."
  },
  {
    "id": "ent.account_migration.get_saml_users_failed",
    "translation": "Unable to get SAML users."
  },
  {
    "id": "ent.cluster.config_changed.info",
    "translation": "Cluster configuration has changed for id={{ .id }}. The cluster may become unstable and a restart is required. To ensure the cluster is configured correctly you should perform a rolling restart immediately."
  },
  {
    "id": "ent.cluster.json_encode.error",
    "translation": "Error occurred while marshalling JSON request"
  },
  {
    "id": "ent.cluster.save_config.error",
    "translation": "System Console is set to read-only when High Availability is enabled unless ReadOnlyConfig is disabled in the configuration file."
  },
  {
    "id": "ent.cluster.timeout.error",
    "translation": "Timed out waiting for cluster response"
  },
  {
    "id": "ent.compliance.bad_export_type.appError",
    "translation": "Unknown output format {{.ExportType}}"
  },
  {
    "id": "ent.compliance.csv.attachment.copy.appError",
    "translation": "Unable to copy the attachment into the zip file."
  },
  {
    "id": "ent.compliance.csv.attachment.export.appError",
    "translation": "Unable to add attachment to the CSV export."
  },
  {
    "id": "ent.compliance.csv.file.creation.appError",
    "translation": "Unable to create temporary CSV export file."
  },
  {
    "id": "ent.compliance.csv.header.export.appError",
    "translation": "Unable to add header to the CSV export."
  },
  {
    "id": "ent.compliance.csv.metadata.export.appError",
    "translation": "Unable to add metadata file to the zip file."
  },
  {
    "id": "ent.compliance.csv.metadata.json.marshalling.appError",
    "translation": "Unable to convert metadata to json."
  },
  {
    "id": "ent.compliance.csv.metadata.json.zipfile.appError",
    "translation": ""
  },
  {
    "id": "ent.compliance.csv.post.export.appError",
    "translation": "Unable to export a post."
  },
  {
    "id": "ent.compliance.csv.warning.appError",
    "translation": "Unable to create the warning file."
  },
  {
    "id": "ent.compliance.csv.zip.creation.appError",
    "translation": "Unable to create the zip export file."
  },
  {
    "id": "ent.compliance.global_relay.attachments_removed.appError",
    "translation": "Uploaded file was removed from Global Relay export because it was too large to send."
  },
  {
    "id": "ent.compliance.global_relay.open_temporary_file.appError",
    "translation": "Unable to open the temporary export file."
  },
  {
    "id": "ent.compliance.global_relay.rewind_temporary_file.appError",
    "translation": "Unable to re-read the Global Relay temporary export file."
  },
  {
    "id": "ent.compliance.licence_disable.app_error",
    "translation": "Compliance functionality disabled by current license. Please contact your system administrator about upgrading your enterprise license."
  },
  {
    "id": "ent.compliance.run_export.template_watcher.appError",
    "translation": "Unable to load export templates. Please try again."
  },
  {
    "id": "ent.compliance.run_failed.error",
    "translation": "Compliance export failed for job '{{.JobName}}' at '{{.FilePath}}'"
  },
  {
    "id": "ent.data_retention.generic.license.error",
    "translation": "Your license does not support Data Retention."
  },
  {
    "id": "ent.elasticsearch.aggregator_worker.create_index_job.error",
    "translation": "Elasticsearch aggregator worker failed to create the indexing job"
  },
  {
    "id": "ent.elasticsearch.aggregator_worker.delete_indexes.error",
    "translation": "Elasticsearch aggregator worker failed to delete the indexes"
  },
  {
    "id": "ent.elasticsearch.aggregator_worker.get_indexes.error",
    "translation": "Elasticsearch aggregator worker failed to get indexes"
  },
  {
    "id": "ent.elasticsearch.aggregator_worker.index_job_failed.error",
    "translation": "Elasticsearch aggregator worker failed due to the indexing job failing"
  },
  {
    "id": "ent.elasticsearch.create_client.connect_failed",
    "translation": "Setting up Elasticsearch Client Failed"
  },
  {
    "id": "ent.elasticsearch.create_template_channels_if_not_exists.template_create_failed",
    "translation": "Failed to create Elasticsearch template for channels"
  },
  {
    "id": "ent.elasticsearch.create_template_posts_if_not_exists.template_create_failed",
    "translation": "Failed to create Elasticsearch template for posts"
  },
  {
    "id": "ent.elasticsearch.create_template_users_if_not_exists.template_create_failed",
    "translation": "Failed to create Elasticsearch template for users"
  },
  {
    "id": "ent.elasticsearch.data_retention_delete_indexes.delete_index.error",
    "translation": "Failed to delete Elasticsearch index"
  },
  {
    "id": "ent.elasticsearch.data_retention_delete_indexes.get_indexes.error",
    "translation": "Failed to get Elasticsearch indexes"
  },
  {
    "id": "ent.elasticsearch.delete_channel.error",
    "translation": "Failed to delete the channel"
  },
  {
    "id": "ent.elasticsearch.delete_post.error",
    "translation": "Failed to delete the post"
  },
  {
    "id": "ent.elasticsearch.delete_user.error",
    "translation": "Failed to delete the user"
  },
  {
    "id": "ent.elasticsearch.generic.disabled",
    "translation": "Elasticsearch search is not enabled on this server"
  },
  {
    "id": "ent.elasticsearch.index_channel.error",
    "translation": "Failed to index the channel"
  },
  {
    "id": "ent.elasticsearch.index_post.error",
    "translation": "Failed to index the post"
  },
  {
    "id": "ent.elasticsearch.index_user.error",
    "translation": "Failed to index the user"
  },
  {
    "id": "ent.elasticsearch.indexer.do_job.get_oldest_post.error",
    "translation": "The oldest post could not be retrieved from the database"
  },
  {
    "id": "ent.elasticsearch.indexer.do_job.parse_end_time.error",
    "translation": "Elasticsearch indexing worker failed to parse the end time"
  },
  {
    "id": "ent.elasticsearch.indexer.do_job.parse_start_time.error",
    "translation": "Elasticsearch indexing worker failed to parse the start time"
  },
  {
    "id": "ent.elasticsearch.indexer.index_batch.nothing_left_to_index.error",
    "translation": "Trying to index a new batch when all the entities are completed"
  },
  {
    "id": "ent.elasticsearch.not_started.error",
    "translation": "Elasticsearch is not started"
  },
  {
    "id": "ent.elasticsearch.purge_indexes.delete_failed",
    "translation": "Failed to delete Elasticsearch index"
  },
  {
    "id": "ent.elasticsearch.refresh_indexes.refresh_failed",
    "translation": "Failed to refresh Elasticsearch indexes"
  },
  {
    "id": "ent.elasticsearch.search_channels.disabled",
    "translation": "Elasticsearch searching is disabled on this server"
  },
  {
    "id": "ent.elasticsearch.search_channels.search_failed",
    "translation": "Search failed to complete"
  },
  {
    "id": "ent.elasticsearch.search_channels.unmarshall_channel_failed",
    "translation": "Failed to decode search results"
  },
  {
    "id": "ent.elasticsearch.search_posts.disabled",
    "translation": "Elasticsearch searching is disabled on this server"
  },
  {
    "id": "ent.elasticsearch.search_posts.parse_matches_failed",
    "translation": "Failed to parse search result matches"
  },
  {
    "id": "ent.elasticsearch.search_posts.search_failed",
    "translation": "Search failed to complete"
  },
  {
    "id": "ent.elasticsearch.search_posts.unmarshall_post_failed",
    "translation": "Failed to decode search results"
  },
  {
    "id": "ent.elasticsearch.search_users.search_failed",
    "translation": "Search failed to complete"
  },
  {
    "id": "ent.elasticsearch.search_users.unmarshall_user_failed",
    "translation": "Failed to decode search results"
  },
  {
    "id": "ent.elasticsearch.start.already_started.app_error",
    "translation": "Elasticsearch is already started."
  },
  {
    "id": "ent.elasticsearch.start.create_bulk_processor_failed.app_error",
    "translation": "Failed to create Elasticsearch bulk processor."
  },
  {
    "id": "ent.elasticsearch.start.get_server_version.app_error",
    "translation": "Failed to get Elasticsearch server version."
  },
  {
    "id": "ent.elasticsearch.start.parse_server_version.app_error",
    "translation": "Failed to parse Elasticsearch server version."
  },
  {
    "id": "ent.elasticsearch.start.start_bulk_processor_failed.app_error",
    "translation": "Failed to start Elasticsearch bulk processor."
  },
  {
    "id": "ent.elasticsearch.stop.already_stopped.app_error",
    "translation": "Elasticsearch is already stopped."
  },
  {
    "id": "ent.elasticsearch.test_config.connect_failed",
    "translation": "Connecting to Elasticsearch server failed."
  },
  {
    "id": "ent.elasticsearch.test_config.indexing_disabled.error",
    "translation": "Elasticsearch is disabled."
  },
  {
    "id": "ent.elasticsearch.test_config.license.error",
    "translation": "Your license does not support Elasticsearch."
  },
  {
    "id": "ent.elasticsearch.test_config.reenter_password",
    "translation": "The Elasticsearch Server URL or Username has changed. Please re-enter the Elasticsearch password to test connection."
  },
  {
    "id": "ent.id_loaded.license_disable.app_error",
    "translation": "Your license does not support ID Loaded Push Notifications."
  },
  {
    "id": "ent.ldap.app_error",
    "translation": "ldap interface was nil."
  },
  {
    "id": "ent.ldap.create_fail",
    "translation": "Unable to create LDAP user."
  },
  {
    "id": "ent.ldap.disabled.app_error",
    "translation": "AD/LDAP disabled or licence does not support AD/LDAP."
  },
  {
    "id": "ent.ldap.do_login.bind_admin_user.app_error",
    "translation": "Unable to bind to AD/LDAP server. Check BindUsername and BindPassword."
  },
  {
    "id": "ent.ldap.do_login.invalid_password.app_error",
    "translation": "Invalid Password."
  },
  {
    "id": "ent.ldap.do_login.licence_disable.app_error",
    "translation": "AD/LDAP functionality disabled by current license. Please contact your system administrator about upgrading your enterprise license."
  },
  {
    "id": "ent.ldap.do_login.matched_to_many_users.app_error",
    "translation": "Username given matches multiple users."
  },
  {
    "id": "ent.ldap.do_login.search_ldap_server.app_error",
    "translation": "Failed to search AD/LDAP server."
  },
  {
    "id": "ent.ldap.do_login.unable_to_connect.app_error",
    "translation": "Unable to connect to AD/LDAP server."
  },
  {
    "id": "ent.ldap.do_login.user_filtered.app_error",
    "translation": "Your AD/LDAP account does not have permission to use this Mattermost server. Please ask your System Administrator to check the AD/LDAP user filter."
  },
  {
    "id": "ent.ldap.do_login.user_not_registered.app_error",
    "translation": "User not registered on AD/LDAP server."
  },
  {
    "id": "ent.ldap.syncronize.delete_group_constained_memberships",
    "translation": "error deleting team or channel memberships"
  },
  {
    "id": "ent.ldap.syncronize.get_all.app_error",
    "translation": "Unable to get all users using AD/LDAP."
  },
  {
    "id": "ent.ldap.syncronize.get_all_groups.app_error",
    "translation": "error retrieving groups."
  },
  {
    "id": "ent.ldap.syncronize.populate_syncables",
    "translation": "error populating syncables"
  },
  {
    "id": "ent.ldap.syncronize.search_failure.app_error",
    "translation": "Failed to search users in AD/LDAP. Test if the Mattermost server can connect to your AD/LDAP server and try again."
  },
  {
    "id": "ent.ldap.syncronize.search_failure_size_exceeded.app_error",
    "translation": "Size Limit Exceeded. Try checking your [max page size](https://docs.mattermost.com/deployment/sso-ldap.html#i-see-the-log-error-ldap-result-code-4-size-limit-exceeded)."
  },
  {
    "id": "ent.ldap.validate_admin_filter.app_error",
    "translation": "Invalid AD/LDAP Admin Filter."
  },
  {
    "id": "ent.ldap.validate_filter.app_error",
    "translation": "Invalid AD/LDAP Filter."
  },
  {
    "id": "ent.ldap.validate_guest_filter.app_error",
    "translation": "Invalid AD/LDAP Guest Filter."
  },
  {
    "id": "ent.ldap_groups.group_search_error",
    "translation": "error retrieving ldap group"
  },
  {
    "id": "ent.ldap_groups.groups_search_error",
    "translation": "error retrieving ldap groups"
  },
  {
    "id": "ent.ldap_groups.members_of_group_error",
    "translation": "error retrieving members of group"
  },
  {
    "id": "ent.ldap_groups.no_rows",
    "translation": "no groups found with matching uid"
  },
  {
    "id": "ent.ldap_groups.reachable_groups_error",
    "translation": "error retrieving groups for user"
  },
  {
    "id": "ent.message_export.global_relay.attach_file.app_error",
    "translation": "Unable to add attachment to the Global Relay export."
  },
  {
    "id": "ent.message_export.global_relay.close_zip_file.app_error",
    "translation": "Unable to close the zip file."
  },
  {
    "id": "ent.message_export.global_relay.create_file_in_zip.app_error",
    "translation": "Unable to create the eml file."
  },
  {
    "id": "ent.message_export.global_relay.generate_email.app_error",
    "translation": "Unable to generate eml file data."
  },
  {
    "id": "ent.message_export.global_relay_export.deliver.close.app_error",
    "translation": "Unable to deliver the email to Global Relay."
  },
  {
    "id": "ent.message_export.global_relay_export.deliver.from_address.app_error",
    "translation": "Unable to set the email From address."
  },
  {
    "id": "ent.message_export.global_relay_export.deliver.msg.app_error",
    "translation": "Unable to set the email message."
  },
  {
    "id": "ent.message_export.global_relay_export.deliver.msg_data.app_error",
    "translation": "Unable to write the email message."
  },
  {
    "id": "ent.message_export.global_relay_export.deliver.parse_mail.app_error",
    "translation": "Unable to read the email information."
  },
  {
    "id": "ent.message_export.global_relay_export.deliver.to_address.app_error",
    "translation": "Unable to set the email To address."
  },
  {
    "id": "ent.message_export.global_relay_export.deliver.unable_to_get_file_info.app_error",
    "translation": "Unable to get the information of the export temporary file."
  },
  {
    "id": "ent.message_export.global_relay_export.deliver.unable_to_open_email_file.app_error",
    "translation": "Unable to get the an email from the temporary file."
  },
  {
    "id": "ent.message_export.global_relay_export.deliver.unable_to_open_zip_file_data.app_error",
    "translation": "Unable to open the export temporary file."
  },
  {
    "id": "ent.migration.migratetoldap.duplicate_field",
    "translation": "Unable to migrate AD/LDAP users with specified field. Duplicate entry detected. Please remove all duplcates and try again."
  },
  {
    "id": "ent.migration.migratetoldap.user_not_found",
    "translation": "Unable to find user on AD/LDAP server: "
  },
  {
    "id": "ent.migration.migratetosaml.email_already_used_by_other_user",
    "translation": "Email already used by another SAML user."
  },
  {
    "id": "ent.migration.migratetosaml.user_not_found_in_users_mapping_file",
    "translation": "User not found in the users file."
  },
  {
    "id": "ent.migration.migratetosaml.username_already_used_by_other_user",
    "translation": "Username already used by another Mattermost user."
  },
  {
    "id": "ent.saml.attribute.app_error",
    "translation": "SAML login was unsuccessful because one of the attributes is incorrect. Please contact your System Administrator."
  },
  {
    "id": "ent.saml.build_request.app_error",
    "translation": "An error occurred while initiating the request to the Identity Provider. Please contact your System Administrator."
  },
  {
    "id": "ent.saml.build_request.encoding.app_error",
    "translation": "An error occurred while encoding the request for the Identity Provider. Please contact your System Administrator."
  },
  {
    "id": "ent.saml.configure.encryption_not_enabled.app_error",
    "translation": "SAML login was unsuccessful because encryption is not enabled. Please contact your System Administrator."
  },
  {
    "id": "ent.saml.configure.load_idp_cert.app_error",
    "translation": "Identity Provider Public Certificate File was not found. Please contact your System Administrator."
  },
  {
    "id": "ent.saml.configure.load_private_key.app_error",
    "translation": "SAML login was unsuccessful because the Service Provider Private Key was not found. Please contact your System Administrator."
  },
  {
    "id": "ent.saml.configure.not_encrypted_response.app_error",
    "translation": "SAML login was unsuccessful as the Identity Provider response is not encrypted. Please contact your System Administrator."
  },
  {
    "id": "ent.saml.do_login.decrypt.app_error",
    "translation": "SAML login was unsuccessful because an error occurred while decrypting the response from the Identity Provider. Please contact your System Administrator."
  },
  {
    "id": "ent.saml.do_login.empty_response.app_error",
    "translation": "We received an empty response from the Identity Provider."
  },
  {
    "id": "ent.saml.do_login.parse.app_error",
    "translation": "An error occurred while parsing the response from the Identity Provider. Please contact your System Administrator."
  },
  {
    "id": "ent.saml.do_login.validate.app_error",
    "translation": "An error occurred while validating the response from the Identity Provider. Please contact your System Administrator."
  },
  {
    "id": "ent.saml.license_disable.app_error",
    "translation": "Your license does not support SAML authentication."
  },
  {
    "id": "ent.saml.metadata.app_error",
    "translation": "An error occurred while building Service Provider Metadata."
  },
  {
    "id": "ent.saml.service_disable.app_error",
    "translation": "SAML 2.0 is not configured or supported on this server."
  },
  {
    "id": "group_not_associated_to_synced_team",
    "translation": "Group cannot be associated to the channel until it is first associated to the parent group-synced team."
  },
  {
    "id": "groups.unsupported_syncable_type",
    "translation": "Unsupported syncable type '{{.Value}}'."
  },
  {
    "id": "interactive_message.decode_trigger_id.base64_decode_failed",
    "translation": "Failed to decode base64 for trigger ID for interactive dialog."
  },
  {
    "id": "interactive_message.decode_trigger_id.base64_decode_failed_signature",
    "translation": "Failed to decode base64 signature of trigger ID for interactive dialog."
  },
  {
    "id": "interactive_message.decode_trigger_id.expired",
    "translation": "Trigger ID for interactive dialog is expired. Trigger IDs live for a maximum of {{.Seconds}} seconds."
  },
  {
    "id": "interactive_message.decode_trigger_id.missing_data",
    "translation": "Trigger ID missing required data for interactive dialog."
  },
  {
    "id": "interactive_message.decode_trigger_id.signature_decode_failed",
    "translation": "Failed to decode base64 signature of trigger ID for interactive dialog."
  },
  {
    "id": "interactive_message.decode_trigger_id.verify_signature_failed",
    "translation": "Signature verification failed of trigger ID for interactive dialog."
  },
  {
    "id": "interactive_message.generate_trigger_id.signing_failed",
    "translation": "Failed to sign generated trigger ID for interactive dialog."
  },
  {
    "id": "jobs.do_job.batch_size.parse_error",
    "translation": "Could not parse message export job BatchSize."
  },
  {
    "id": "jobs.do_job.batch_start_timestamp.parse_error",
    "translation": "Could not parse message export job ExportFromTimestamp."
  },
  {
    "id": "jobs.request_cancellation.status.error",
    "translation": "Could not request cancellation for job that is not in a cancelable state."
  },
  {
    "id": "jobs.set_job_error.update.error",
    "translation": "Failed to set job status to error"
  },
  {
    "id": "jobs.start_synchronize_job.timeout",
    "translation": "Reached AD/LDAP synchronization job timeout."
  },
  {
    "id": "manaultesting.manual_test.parse.app_error",
    "translation": "Unable to parse URL."
  },
  {
    "id": "manaultesting.test_autolink.unable.app_error",
    "translation": "Unable to get channels."
  },
  {
    "id": "mattermost.bulletin.subject",
    "translation": "Mattermost Security Bulletin"
  },
  {
    "id": "mfa.activate.authenticate.app_error",
    "translation": "Error attempting to authenticate MFA token."
  },
  {
    "id": "mfa.activate.bad_token.app_error",
    "translation": "Invalid MFA token."
  },
  {
    "id": "mfa.activate.save_active.app_error",
    "translation": "Unable to update MFA active status for the user."
  },
  {
    "id": "mfa.deactivate.save_active.app_error",
    "translation": "Unable to update MFA active status for the user."
  },
  {
    "id": "mfa.deactivate.save_secret.app_error",
    "translation": "Error clearing the MFA secret."
  },
  {
    "id": "mfa.generate_qr_code.create_code.app_error",
    "translation": "Error generating QR code."
  },
  {
    "id": "mfa.generate_qr_code.save_secret.app_error",
    "translation": "Error saving the MFA secret."
  },
  {
    "id": "mfa.mfa_disabled.app_error",
    "translation": "Multi-factor authentication has been disabled on this server."
  },
  {
    "id": "mfa.validate_token.authenticate.app_error",
    "translation": "Invalid MFA token."
  },
  {
    "id": "migrations.worker.run_advanced_permissions_phase_2_migration.invalid_progress",
    "translation": "Migration failed due to invalid progress data."
  },
  {
    "id": "migrations.worker.run_migration.unknown_key",
    "translation": "Unable to run migration job due to unknown migration key."
  },
  {
    "id": "migrations.worker.run_sidebar_categories_phase_2_migration.invalid_progress",
    "translation": "Migration failed due to invalid progress data."
  },
  {
    "id": "model.access.is_valid.access_token.app_error",
    "translation": "Invalid access token."
  },
  {
    "id": "model.access.is_valid.client_id.app_error",
    "translation": "Invalid client id."
  },
  {
    "id": "model.access.is_valid.redirect_uri.app_error",
    "translation": "Invalid redirect uri."
  },
  {
    "id": "model.access.is_valid.refresh_token.app_error",
    "translation": "Invalid refresh token."
  },
  {
    "id": "model.access.is_valid.user_id.app_error",
    "translation": "Invalid user id."
  },
  {
    "id": "model.authorize.is_valid.auth_code.app_error",
    "translation": "Invalid authorization code."
  },
  {
    "id": "model.authorize.is_valid.client_id.app_error",
    "translation": "Invalid client id."
  },
  {
    "id": "model.authorize.is_valid.create_at.app_error",
    "translation": "Create at must be a valid time."
  },
  {
    "id": "model.authorize.is_valid.expires.app_error",
    "translation": "Expires in must be set."
  },
  {
    "id": "model.authorize.is_valid.redirect_uri.app_error",
    "translation": "Invalid redirect uri."
  },
  {
    "id": "model.authorize.is_valid.response_type.app_error",
    "translation": "Invalid response type."
  },
  {
    "id": "model.authorize.is_valid.scope.app_error",
    "translation": "Invalid scope."
  },
  {
    "id": "model.authorize.is_valid.state.app_error",
    "translation": "Invalid state."
  },
  {
    "id": "model.authorize.is_valid.user_id.app_error",
    "translation": "Invalid user id."
  },
  {
    "id": "model.bot.is_valid.create_at.app_error",
    "translation": "Invalid create at."
  },
  {
    "id": "model.bot.is_valid.creator_id.app_error",
    "translation": "Invalid creator id."
  },
  {
    "id": "model.bot.is_valid.description.app_error",
    "translation": "Invalid description."
  },
  {
    "id": "model.bot.is_valid.update_at.app_error",
    "translation": "Invalid update at."
  },
  {
    "id": "model.bot.is_valid.user_id.app_error",
    "translation": "Invalid user id."
  },
  {
    "id": "model.bot.is_valid.username.app_error",
    "translation": "Invalid username."
  },
  {
    "id": "model.channel.is_valid.2_or_more.app_error",
    "translation": "Name must be 2 or more lowercase alphanumeric characters."
  },
  {
    "id": "model.channel.is_valid.create_at.app_error",
    "translation": "Create at must be a valid time."
  },
  {
    "id": "model.channel.is_valid.creator_id.app_error",
    "translation": "Invalid creator id."
  },
  {
    "id": "model.channel.is_valid.display_name.app_error",
    "translation": "Invalid display name."
  },
  {
    "id": "model.channel.is_valid.header.app_error",
    "translation": "Invalid header."
  },
  {
    "id": "model.channel.is_valid.id.app_error",
    "translation": "Invalid Id."
  },
  {
    "id": "model.channel.is_valid.name.app_error",
    "translation": "Invalid channel name. User ids are not permitted in channel name for non-direct message channels."
  },
  {
    "id": "model.channel.is_valid.purpose.app_error",
    "translation": "Invalid purpose."
  },
  {
    "id": "model.channel.is_valid.type.app_error",
    "translation": "Invalid type."
  },
  {
    "id": "model.channel.is_valid.update_at.app_error",
    "translation": "Update at must be a valid time."
  },
  {
    "id": "model.channel_member.is_valid.channel_id.app_error",
    "translation": "Invalid channel id."
  },
  {
    "id": "model.channel_member.is_valid.email_value.app_error",
    "translation": "Invalid email notification value."
  },
  {
    "id": "model.channel_member.is_valid.ignore_channel_mentions_value.app_error",
    "translation": "Invalid ignore channel mentions status."
  },
  {
    "id": "model.channel_member.is_valid.notify_level.app_error",
    "translation": "Invalid notify level."
  },
  {
    "id": "model.channel_member.is_valid.push_level.app_error",
    "translation": "Invalid push notification level."
  },
  {
    "id": "model.channel_member.is_valid.unread_level.app_error",
    "translation": "Invalid mark unread level."
  },
  {
    "id": "model.channel_member.is_valid.user_id.app_error",
    "translation": "Invalid user id."
  },
  {
    "id": "model.client.connecting.app_error",
    "translation": "We encountered an error while connecting to the server."
  },
  {
    "id": "model.cluster.is_valid.create_at.app_error",
    "translation": "CreateAt must be set."
  },
  {
    "id": "model.cluster.is_valid.hostname.app_error",
    "translation": "Hostname must be set."
  },
  {
    "id": "model.cluster.is_valid.id.app_error",
    "translation": "Invalid Id."
  },
  {
    "id": "model.cluster.is_valid.last_ping_at.app_error",
    "translation": "LastPingAt must be set."
  },
  {
    "id": "model.cluster.is_valid.name.app_error",
    "translation": "ClusterName must be set."
  },
  {
    "id": "model.cluster.is_valid.type.app_error",
    "translation": "Type must be set."
  },
  {
    "id": "model.command.is_valid.autocomplete_data.app_error",
    "translation": "Invalid AutocompleteData"
  },
  {
    "id": "model.command.is_valid.create_at.app_error",
    "translation": "Create at must be a valid time."
  },
  {
    "id": "model.command.is_valid.description.app_error",
    "translation": "Invalid description."
  },
  {
    "id": "model.command.is_valid.display_name.app_error",
    "translation": "Invalid title."
  },
  {
    "id": "model.command.is_valid.id.app_error",
    "translation": "Invalid Id."
  },
  {
    "id": "model.command.is_valid.method.app_error",
    "translation": "Invalid Method."
  },
  {
    "id": "model.command.is_valid.team_id.app_error",
    "translation": "Invalid team ID."
  },
  {
    "id": "model.command.is_valid.token.app_error",
    "translation": "Invalid token."
  },
  {
    "id": "model.command.is_valid.trigger.app_error",
    "translation": "Invalid trigger."
  },
  {
    "id": "model.command.is_valid.update_at.app_error",
    "translation": "Update at must be a valid time."
  },
  {
    "id": "model.command.is_valid.url.app_error",
    "translation": "Invalid URL."
  },
  {
    "id": "model.command.is_valid.url_http.app_error",
    "translation": "Invalid URL. Must be a valid URL and start with http:// or https://."
  },
  {
    "id": "model.command.is_valid.user_id.app_error",
    "translation": "Invalid user id."
  },
  {
    "id": "model.command_hook.channel_id.app_error",
    "translation": "Invalid channel id."
  },
  {
    "id": "model.command_hook.command_id.app_error",
    "translation": "Invalid command id."
  },
  {
    "id": "model.command_hook.create_at.app_error",
    "translation": "Create at must be a valid time."
  },
  {
    "id": "model.command_hook.id.app_error",
    "translation": "Invalid command hook id."
  },
  {
    "id": "model.command_hook.parent_id.app_error",
    "translation": "Invalid parent id."
  },
  {
    "id": "model.command_hook.root_id.app_error",
    "translation": "Invalid root id."
  },
  {
    "id": "model.command_hook.user_id.app_error",
    "translation": "Invalid user id."
  },
  {
    "id": "model.compliance.is_valid.create_at.app_error",
    "translation": "Create at must be a valid time."
  },
  {
    "id": "model.compliance.is_valid.desc.app_error",
    "translation": "Invalid description."
  },
  {
    "id": "model.compliance.is_valid.end_at.app_error",
    "translation": "To must be a valid time."
  },
  {
    "id": "model.compliance.is_valid.id.app_error",
    "translation": "Invalid Id."
  },
  {
    "id": "model.compliance.is_valid.start_at.app_error",
    "translation": "From must be a valid time."
  },
  {
    "id": "model.compliance.is_valid.start_end_at.app_error",
    "translation": "To must be greater than From."
  },
  {
    "id": "model.config.is_valid.allow_cookies_for_subdomains.app_error",
    "translation": "Allowing cookies for subdomains requires SiteURL to be set."
  },
  {
    "id": "model.config.is_valid.atmos_camo_image_proxy_options.app_error",
    "translation": "Invalid RemoteImageProxyOptions for atmos/camo. Must be set to your shared key."
  },
  {
    "id": "model.config.is_valid.atmos_camo_image_proxy_url.app_error",
    "translation": "Invalid RemoteImageProxyURL for atmos/camo. Must be set to your shared key."
  },
  {
    "id": "model.config.is_valid.bleve_search.bulk_indexing_time_window_seconds.app_error",
    "translation": "Bleve Bulk Indexing Time Window must be at least 1 second."
  },
  {
    "id": "model.config.is_valid.bleve_search.enable_autocomplete.app_error",
    "translation": "Bleve EnableIndexing setting must be set to true when Bleve EnableAutocomplete is set to true"
  },
  {
    "id": "model.config.is_valid.bleve_search.enable_searching.app_error",
    "translation": "Bleve EnableIndexing setting must be set to true when Bleve EnableSearching is set to true"
  },
  {
    "id": "model.config.is_valid.bleve_search.filename.app_error",
    "translation": "Bleve EnableIndexing setting must be set to true when Bleve IndexingDir is set"
  },
  {
    "id": "model.config.is_valid.cluster_email_batching.app_error",
    "translation": "Unable to enable email batching when clustering is enabled."
  },
  {
    "id": "model.config.is_valid.data_retention.deletion_job_start_time.app_error",
    "translation": "Data retention job start time must be a 24-hour time stamp in the form HH:MM."
  },
  {
    "id": "model.config.is_valid.data_retention.file_retention_days_too_low.app_error",
    "translation": "File retention must be one day or longer."
  },
  {
    "id": "model.config.is_valid.data_retention.message_retention_days_too_low.app_error",
    "translation": "Message retention must be one day or longer."
  },
  {
    "id": "model.config.is_valid.display.custom_url_schemes.app_error",
    "translation": "The custom URL scheme {{.Scheme}} is invalid. Custom URL schemes must start with a letter and contain only letters, numbers, plus (+), period (.) and hyphen (-)."
  },
  {
    "id": "model.config.is_valid.elastic_search.aggregate_posts_after_days.app_error",
    "translation": "Elasticsearch AggregatePostsAfterDays setting must be a number greater than or equal to 1."
  },
  {
    "id": "model.config.is_valid.elastic_search.bulk_indexing_time_window_seconds.app_error",
    "translation": "Elasticsearch Bulk Indexing Time Window must be at least 1 second."
  },
  {
    "id": "model.config.is_valid.elastic_search.connection_url.app_error",
    "translation": "Elasticsearch ConnectionUrl setting must be provided when Elasticsearch indexing is enabled."
  },
  {
    "id": "model.config.is_valid.elastic_search.enable_autocomplete.app_error",
    "translation": "Elasticsearch EnableIndexing setting must be set to true when Elasticsearch EnableAutocomplete is set to true"
  },
  {
    "id": "model.config.is_valid.elastic_search.enable_searching.app_error",
    "translation": "Elasticsearch EnableIndexing setting must be set to true when Elasticsearch EnableSearching is set to true"
  },
  {
    "id": "model.config.is_valid.elastic_search.live_indexing_batch_size.app_error",
    "translation": "Elasticsearch Live Indexing Batch Size must be at least 1."
  },
  {
    "id": "model.config.is_valid.elastic_search.posts_aggregator_job_start_time.app_error",
    "translation": "Elasticsearch PostsAggregatorJobStartTime setting must be a time in the format \"hh:mm\"."
  },
  {
    "id": "model.config.is_valid.elastic_search.request_timeout_seconds.app_error",
    "translation": "Elasticsearch Request Timeout must be at least 1 second."
  },
  {
    "id": "model.config.is_valid.email_batching_buffer_size.app_error",
    "translation": "Invalid email batching buffer size for email settings. Must be zero or a positive number."
  },
  {
    "id": "model.config.is_valid.email_batching_interval.app_error",
    "translation": "Invalid email batching interval for email settings. Must be 30 seconds or more."
  },
  {
    "id": "model.config.is_valid.email_notification_contents_type.app_error",
    "translation": "Invalid email notification contents type for email settings. Must be one of either 'full' or 'generic'."
  },
  {
    "id": "model.config.is_valid.email_security.app_error",
    "translation": "Invalid connection security for email settings. Must be '', 'TLS', or 'STARTTLS'."
  },
  {
    "id": "model.config.is_valid.encrypt_sql.app_error",
    "translation": "Invalid at rest encrypt key for SQL settings. Must be 32 chars or more."
  },
  {
    "id": "model.config.is_valid.file_driver.app_error",
    "translation": "Invalid driver name for file settings. Must be 'local' or 'amazons3'."
  },
  {
    "id": "model.config.is_valid.file_salt.app_error",
    "translation": "Invalid public link salt for file settings. Must be 32 chars or more."
  },
  {
    "id": "model.config.is_valid.group_unread_channels.app_error",
    "translation": "Invalid group unread channels for service settings. Must be 'disabled', 'default_on', or 'default_off'."
  },
  {
    "id": "model.config.is_valid.image_proxy_type.app_error",
    "translation": "Invalid image proxy type. Must be 'local' or 'atmos/camo'."
  },
  {
    "id": "model.config.is_valid.ldap_basedn",
    "translation": "AD/LDAP field \"BaseDN\" is required."
  },
  {
    "id": "model.config.is_valid.ldap_email",
    "translation": "AD/LDAP field \"Email Attribute\" is required."
  },
  {
    "id": "model.config.is_valid.ldap_id",
    "translation": "AD/LDAP field \"ID Attribute\" is required."
  },
  {
    "id": "model.config.is_valid.ldap_login_id",
    "translation": "AD/LDAP field \"Login ID Attribute\" is required."
  },
  {
    "id": "model.config.is_valid.ldap_max_page_size.app_error",
    "translation": "Invalid max page size value."
  },
  {
    "id": "model.config.is_valid.ldap_security.app_error",
    "translation": "Invalid connection security for AD/LDAP settings. Must be '', 'TLS', or 'STARTTLS'."
  },
  {
    "id": "model.config.is_valid.ldap_server",
    "translation": "AD/LDAP field \"AD/LDAP Server\" is required."
  },
  {
    "id": "model.config.is_valid.ldap_sync_interval.app_error",
    "translation": "Invalid sync interval time. Must be at least one minute."
  },
  {
    "id": "model.config.is_valid.ldap_username",
    "translation": "AD/LDAP field \"Username Attribute\" is required."
  },
  {
    "id": "model.config.is_valid.listen_address.app_error",
    "translation": "Invalid listen address for service settings Must be set."
  },
  {
    "id": "model.config.is_valid.localization.available_locales.app_error",
    "translation": "Available Languages must contain Default Client Language."
  },
  {
    "id": "model.config.is_valid.login_attempts.app_error",
    "translation": "Invalid maximum login attempts for service settings. Must be a positive number."
  },
  {
    "id": "model.config.is_valid.max_burst.app_error",
    "translation": "Maximum burst size must be greater than zero."
  },
  {
    "id": "model.config.is_valid.max_channels.app_error",
    "translation": "Invalid maximum channels per team for team settings. Must be a positive number."
  },
  {
    "id": "model.config.is_valid.max_file_size.app_error",
    "translation": "Invalid max file size for file settings. Must be a whole number greater than zero."
  },
  {
    "id": "model.config.is_valid.max_notify_per_channel.app_error",
    "translation": "Invalid maximum notifications per channel for team settings. Must be a positive number."
  },
  {
    "id": "model.config.is_valid.max_users.app_error",
    "translation": "Invalid maximum users per team for team settings. Must be a positive number."
  },
  {
    "id": "model.config.is_valid.message_export.batch_size.app_error",
    "translation": "Message export job BatchSize must be a positive integer."
  },
  {
    "id": "model.config.is_valid.message_export.daily_runtime.app_error",
    "translation": "Message export job DailyRuntime must be a 24-hour time stamp in the form HH:MM."
  },
  {
    "id": "model.config.is_valid.message_export.enable.app_error",
    "translation": "Message export job EnableExport setting must be either true or false."
  },
  {
    "id": "model.config.is_valid.message_export.export_from.app_error",
    "translation": "Message export job ExportFromTimestamp must be a timestamp (expressed in seconds since unix epoch). Only messages sent after this timestamp will be exported."
  },
  {
    "id": "model.config.is_valid.message_export.export_type.app_error",
    "translation": "Message export job ExportFormat must be one of 'actiance', 'csv' or 'globalrelay'."
  },
  {
    "id": "model.config.is_valid.message_export.global_relay.config_missing.app_error",
    "translation": "Message export job ExportFormat is set to 'globalrelay', but GlobalRelaySettings are missing."
  },
  {
    "id": "model.config.is_valid.message_export.global_relay.customer_type.app_error",
    "translation": "Message export GlobalRelaySettings.CustomerType must be set to one of either 'A9' or 'A10'."
  },
  {
    "id": "model.config.is_valid.message_export.global_relay.email_address.app_error",
    "translation": "Message export job GlobalRelaySettings.EmailAddress must be set to a valid email address."
  },
  {
    "id": "model.config.is_valid.message_export.global_relay.smtp_password.app_error",
    "translation": "Message export job GlobalRelaySettings.SmtpPassword must be set."
  },
  {
    "id": "model.config.is_valid.message_export.global_relay.smtp_username.app_error",
    "translation": "Message export job GlobalRelaySettings.SmtpUsername must be set."
  },
  {
    "id": "model.config.is_valid.password_length.app_error",
    "translation": "Minimum password length must be a whole number greater than or equal to {{.MinLength}} and less than or equal to {{.MaxLength}}."
  },
  {
    "id": "model.config.is_valid.rate_mem.app_error",
    "translation": "Invalid memory store size for rate limit settings. Must be a positive number."
  },
  {
    "id": "model.config.is_valid.rate_sec.app_error",
    "translation": "Invalid per sec for rate limit settings. Must be a positive number."
  },
  {
    "id": "model.config.is_valid.read_timeout.app_error",
    "translation": "Invalid value for read timeout."
  },
  {
    "id": "model.config.is_valid.restrict_direct_message.app_error",
    "translation": "Invalid direct message restriction. Must be 'any', or 'team'."
  },
  {
    "id": "model.config.is_valid.saml_admin_attribute.app_error",
    "translation": "Invalid Admin attribute. Must be in the form 'field=value'."
  },
  {
    "id": "model.config.is_valid.saml_assertion_consumer_service_url.app_error",
    "translation": "Service Provider Login URL must be a valid URL and start with http:// or https://."
  },
  {
    "id": "model.config.is_valid.saml_canonical_algorithm.app_error",
    "translation": "Invalid Canonical Algorithm."
  },
  {
    "id": "model.config.is_valid.saml_email_attribute.app_error",
    "translation": "Invalid Email attribute. Must be set."
  },
  {
    "id": "model.config.is_valid.saml_guest_attribute.app_error",
    "translation": "Invalid Guest attribute. Must be in the form 'field=value'."
  },
  {
    "id": "model.config.is_valid.saml_idp_cert.app_error",
    "translation": "Identity Provider Public Certificate missing. Did you forget to upload it?"
  },
  {
    "id": "model.config.is_valid.saml_idp_descriptor_url.app_error",
    "translation": "Identity Provider Issuer URL must be a valid URL and start with http:// or https://."
  },
  {
    "id": "model.config.is_valid.saml_idp_url.app_error",
    "translation": "SAML SSO URL must be a valid URL and start with http:// or https://."
  },
  {
    "id": "model.config.is_valid.saml_private_key.app_error",
    "translation": "Service Provider Private Key missing. Did you forget to upload it?"
  },
  {
    "id": "model.config.is_valid.saml_public_cert.app_error",
    "translation": "Service Provider Public Certificate missing. Did you forget to upload it?"
  },
  {
    "id": "model.config.is_valid.saml_signature_algorithm.app_error",
    "translation": "Invalid Signature Algorithm."
  },
  {
    "id": "model.config.is_valid.saml_username_attribute.app_error",
    "translation": "Invalid Username attribute. Must be set."
  },
  {
    "id": "model.config.is_valid.site_url.app_error",
    "translation": "Site URL must be a valid URL and start with http:// or https://."
  },
  {
    "id": "model.config.is_valid.site_url_email_batching.app_error",
    "translation": "Unable to enable email batching when SiteURL isn't set."
  },
  {
    "id": "model.config.is_valid.sitename_length.app_error",
    "translation": "Site name must be less than or equal to {{.MaxLength}} characters."
  },
  {
    "id": "model.config.is_valid.sql_conn_max_lifetime_milliseconds.app_error",
    "translation": "Invalid connection maximum lifetime for SQL settings. Must be a non-negative number."
  },
  {
    "id": "model.config.is_valid.sql_data_src.app_error",
    "translation": "Invalid data source for SQL settings. Must be set."
  },
  {
    "id": "model.config.is_valid.sql_driver.app_error",
    "translation": "Invalid driver name for SQL settings. Must be 'mysql' or 'postgres'."
  },
  {
    "id": "model.config.is_valid.sql_idle.app_error",
    "translation": "Invalid maximum idle connection for SQL settings. Must be a positive number."
  },
  {
    "id": "model.config.is_valid.sql_max_conn.app_error",
    "translation": "Invalid maximum open connection for SQL settings. Must be a positive number."
  },
  {
    "id": "model.config.is_valid.sql_query_timeout.app_error",
    "translation": "Invalid query timeout for SQL settings. Must be a positive number."
  },
  {
    "id": "model.config.is_valid.teammate_name_display.app_error",
    "translation": "Invalid teammate display. Must be 'full_name', 'nickname_full_name' or 'username'."
  },
  {
    "id": "model.config.is_valid.time_between_user_typing.app_error",
    "translation": "Time between user typing updates should not be set to less than 1000 milliseconds."
  },
  {
    "id": "model.config.is_valid.tls_cert_file.app_error",
    "translation": "Invalid value for TLS certificate file - Either use LetsEncrypt or set path to existing certificate file."
  },
  {
    "id": "model.config.is_valid.tls_key_file.app_error",
    "translation": "Invalid value for TLS key file - Either use LetsEncrypt or set path to existing key file."
  },
  {
    "id": "model.config.is_valid.tls_overwrite_cipher.app_error",
    "translation": "Invalid value passed for TLS overwrite cipher - Please refer to the documentation for valid values."
  },
  {
    "id": "model.config.is_valid.webserver_security.app_error",
    "translation": "Invalid value for webserver connection security."
  },
  {
    "id": "model.config.is_valid.websocket_url.app_error",
    "translation": "Websocket URL must be a valid URL and start with ws:// or wss://."
  },
  {
    "id": "model.config.is_valid.write_timeout.app_error",
    "translation": "Invalid value for write timeout."
  },
  {
    "id": "model.emoji.create_at.app_error",
    "translation": "Create at must be a valid time."
  },
  {
    "id": "model.emoji.id.app_error",
    "translation": "Invalid emoji id."
  },
  {
    "id": "model.emoji.name.app_error",
    "translation": "Name must be 1 to 64 lowercase alphanumeric characters."
  },
  {
    "id": "model.emoji.update_at.app_error",
    "translation": "Update at must be a valid time."
  },
  {
    "id": "model.emoji.user_id.app_error",
    "translation": "Invalid creator id."
  },
  {
    "id": "model.file_info.get.gif.app_error",
    "translation": "Could not decode gif."
  },
  {
    "id": "model.file_info.is_valid.create_at.app_error",
    "translation": "Invalid value for create_at."
  },
  {
    "id": "model.file_info.is_valid.id.app_error",
    "translation": "Invalid value for id."
  },
  {
    "id": "model.file_info.is_valid.path.app_error",
    "translation": "Invalid value for path."
  },
  {
    "id": "model.file_info.is_valid.post_id.app_error",
    "translation": "Invalid value for post_id."
  },
  {
    "id": "model.file_info.is_valid.update_at.app_error",
    "translation": "Invalid value for update_at."
  },
  {
    "id": "model.file_info.is_valid.user_id.app_error",
    "translation": "Invalid value for user_id."
  },
  {
    "id": "model.group.create_at.app_error",
    "translation": "invalid create at property for group."
  },
  {
    "id": "model.group.delete_at.app_error",
    "translation": "invalid delete at property for group."
  },
  {
    "id": "model.group.description.app_error",
    "translation": "invalid description property for group."
  },
  {
    "id": "model.group.display_name.app_error",
    "translation": "invalid display name property for group."
  },
  {
    "id": "model.group.id.app_error",
    "translation": "invalid id property for group."
  },
  {
    "id": "model.group.name.app_error",
    "translation": "invalid name property for group."
  },
  {
    "id": "model.group.name.invalid_chars.app_error",
    "translation": "invalid characters in the name property for group"
  },
  {
    "id": "model.group.remote_id.app_error",
    "translation": "invalid remote id property for group."
  },
  {
    "id": "model.group.source.app_error",
    "translation": "invalid source property for group."
  },
  {
    "id": "model.group.update_at.app_error",
    "translation": "invalid update at property for group."
  },
  {
    "id": "model.group_member.group_id.app_error",
    "translation": "invalid group id property for group member."
  },
  {
    "id": "model.group_member.user_id.app_error",
    "translation": "invalid user id property for group member."
  },
  {
    "id": "model.group_syncable.group_id.app_error",
    "translation": "invalid group id property for group syncable."
  },
  {
    "id": "model.group_syncable.syncable_id.app_error",
    "translation": "invalid syncable id for group syncable."
  },
  {
    "id": "model.group_syncable.type.app_error",
    "translation": "invalid type property for group syncable."
  },
  {
    "id": "model.guest.is_valid.channel.app_error",
    "translation": "Invalid channel."
  },
  {
    "id": "model.guest.is_valid.channels.app_error",
    "translation": "Invalid channels."
  },
  {
    "id": "model.guest.is_valid.email.app_error",
    "translation": "Invalid email."
  },
  {
    "id": "model.guest.is_valid.emails.app_error",
    "translation": "Invalid emails."
  },
  {
    "id": "model.incoming_hook.channel_id.app_error",
    "translation": "Invalid channel id."
  },
  {
    "id": "model.incoming_hook.create_at.app_error",
    "translation": "Create at must be a valid time."
  },
  {
    "id": "model.incoming_hook.description.app_error",
    "translation": "Invalid description."
  },
  {
    "id": "model.incoming_hook.display_name.app_error",
    "translation": "Invalid title."
  },
  {
    "id": "model.incoming_hook.icon_url.app_error",
    "translation": "Invalid post icon."
  },
  {
    "id": "model.incoming_hook.id.app_error",
    "translation": "Invalid Id."
  },
  {
    "id": "model.incoming_hook.parse_data.app_error",
    "translation": "Unable to parse incoming data."
  },
  {
    "id": "model.incoming_hook.team_id.app_error",
    "translation": "Invalid team ID."
  },
  {
    "id": "model.incoming_hook.update_at.app_error",
    "translation": "Update at must be a valid time."
  },
  {
    "id": "model.incoming_hook.user_id.app_error",
    "translation": "Invalid user id."
  },
  {
    "id": "model.incoming_hook.username.app_error",
    "translation": "Invalid username."
  },
  {
    "id": "model.job.is_valid.create_at.app_error",
    "translation": "Create at must be a valid time."
  },
  {
    "id": "model.job.is_valid.id.app_error",
    "translation": "Invalid job Id."
  },
  {
    "id": "model.job.is_valid.status.app_error",
    "translation": "Invalid job status."
  },
  {
    "id": "model.job.is_valid.type.app_error",
    "translation": "Invalid job type."
  },
  {
    "id": "model.license_record.is_valid.create_at.app_error",
    "translation": "Invalid value for create_at when uploading a license."
  },
  {
    "id": "model.license_record.is_valid.id.app_error",
    "translation": "Invalid value for id when uploading a license."
  },
  {
    "id": "model.link_metadata.is_valid.data.app_error",
    "translation": "Link metadata data cannot be nil."
  },
  {
    "id": "model.link_metadata.is_valid.data_type.app_error",
    "translation": "Link metadata data does not match the given type."
  },
  {
    "id": "model.link_metadata.is_valid.timestamp.app_error",
    "translation": "Link metadata timestamp must be nonzero and rounded to the nearest hour."
  },
  {
    "id": "model.link_metadata.is_valid.type.app_error",
    "translation": "Invalid link metadata type."
  },
  {
    "id": "model.link_metadata.is_valid.url.app_error",
    "translation": "Link metadata URL must be set."
  },
  {
    "id": "model.oauth.is_valid.app_id.app_error",
    "translation": "Invalid app id."
  },
  {
    "id": "model.oauth.is_valid.callback.app_error",
    "translation": "Callback URL must be a valid URL and start with http:// or https://."
  },
  {
    "id": "model.oauth.is_valid.client_secret.app_error",
    "translation": "Invalid client secret."
  },
  {
    "id": "model.oauth.is_valid.create_at.app_error",
    "translation": "Create at must be a valid time."
  },
  {
    "id": "model.oauth.is_valid.creator_id.app_error",
    "translation": "Invalid creator id."
  },
  {
    "id": "model.oauth.is_valid.description.app_error",
    "translation": "Invalid description."
  },
  {
    "id": "model.oauth.is_valid.homepage.app_error",
    "translation": "Homepage must be a valid URL and start with http:// or https://."
  },
  {
    "id": "model.oauth.is_valid.icon_url.app_error",
    "translation": "Icon URL must be a valid URL and start with http:// or https://."
  },
  {
    "id": "model.oauth.is_valid.name.app_error",
    "translation": "Invalid name."
  },
  {
    "id": "model.oauth.is_valid.update_at.app_error",
    "translation": "Update at must be a valid time."
  },
  {
    "id": "model.outgoing_hook.icon_url.app_error",
    "translation": "Invalid icon."
  },
  {
    "id": "model.outgoing_hook.is_valid.callback.app_error",
    "translation": "Invalid callback URLs."
  },
  {
    "id": "model.outgoing_hook.is_valid.channel_id.app_error",
    "translation": "Invalid channel id."
  },
  {
    "id": "model.outgoing_hook.is_valid.content_type.app_error",
    "translation": "Invalid value for content_type."
  },
  {
    "id": "model.outgoing_hook.is_valid.create_at.app_error",
    "translation": "Create at must be a valid time."
  },
  {
    "id": "model.outgoing_hook.is_valid.description.app_error",
    "translation": "Invalid description."
  },
  {
    "id": "model.outgoing_hook.is_valid.display_name.app_error",
    "translation": "Invalid title."
  },
  {
    "id": "model.outgoing_hook.is_valid.id.app_error",
    "translation": "Invalid Id."
  },
  {
    "id": "model.outgoing_hook.is_valid.team_id.app_error",
    "translation": "Invalid team ID."
  },
  {
    "id": "model.outgoing_hook.is_valid.token.app_error",
    "translation": "Invalid token."
  },
  {
    "id": "model.outgoing_hook.is_valid.trigger_words.app_error",
    "translation": "Invalid trigger words."
  },
  {
    "id": "model.outgoing_hook.is_valid.update_at.app_error",
    "translation": "Update at must be a valid time."
  },
  {
    "id": "model.outgoing_hook.is_valid.url.app_error",
    "translation": "Invalid callback URLs. Each must be a valid URL and start with http:// or https://."
  },
  {
    "id": "model.outgoing_hook.is_valid.user_id.app_error",
    "translation": "Invalid user id."
  },
  {
    "id": "model.outgoing_hook.is_valid.words.app_error",
    "translation": "Invalid trigger words."
  },
  {
    "id": "model.outgoing_hook.username.app_error",
    "translation": "Invalid username."
  },
  {
    "id": "model.plugin_command.error.app_error",
    "translation": "An error occurred while trying to execute this command."
  },
  {
    "id": "model.plugin_key_value.is_valid.key.app_error",
    "translation": "Invalid key, must be more than {{.Min}} and a of maximum {{.Max}} characters long."
  },
  {
    "id": "model.plugin_key_value.is_valid.plugin_id.app_error",
    "translation": "Invalid plugin ID, must be more than {{.Min}} and a of maximum {{.Max}} characters long."
  },
  {
    "id": "model.plugin_kvset_options.is_valid.old_value.app_error",
    "translation": "Invalid old value, it shouldn't be set when the operation is not atomic."
  },
  {
    "id": "model.post.channel_notifications_disabled_in_channel.message",
    "translation": "Channel notifications are disabled in {{.ChannelName}}. The {{.Mention}} did not trigger any notifications."
  },
  {
    "id": "model.post.is_valid.channel_id.app_error",
    "translation": "Invalid channel id."
  },
  {
    "id": "model.post.is_valid.create_at.app_error",
    "translation": "Create at must be a valid time."
  },
  {
    "id": "model.post.is_valid.file_ids.app_error",
    "translation": "Invalid file ids. Note that uploads are limited to 5 files maximum. Please use additional posts for more files."
  },
  {
    "id": "model.post.is_valid.filenames.app_error",
    "translation": "Invalid filenames."
  },
  {
    "id": "model.post.is_valid.hashtags.app_error",
    "translation": "Invalid hashtags."
  },
  {
    "id": "model.post.is_valid.id.app_error",
    "translation": "Invalid Id."
  },
  {
    "id": "model.post.is_valid.msg.app_error",
    "translation": "Invalid message."
  },
  {
    "id": "model.post.is_valid.original_id.app_error",
    "translation": "Invalid original id."
  },
  {
    "id": "model.post.is_valid.parent_id.app_error",
    "translation": "Invalid parent id."
  },
  {
    "id": "model.post.is_valid.props.app_error",
    "translation": "Invalid props."
  },
  {
    "id": "model.post.is_valid.root_id.app_error",
    "translation": "Invalid root id."
  },
  {
    "id": "model.post.is_valid.root_parent.app_error",
    "translation": "Invalid root ID must be set if parent ID set."
  },
  {
    "id": "model.post.is_valid.type.app_error",
    "translation": "Invalid type."
  },
  {
    "id": "model.post.is_valid.update_at.app_error",
    "translation": "Update at must be a valid time."
  },
  {
    "id": "model.post.is_valid.user_id.app_error",
    "translation": "Invalid user id."
  },
  {
    "id": "model.preference.is_valid.category.app_error",
    "translation": "Invalid category."
  },
  {
    "id": "model.preference.is_valid.id.app_error",
    "translation": "Invalid user id."
  },
  {
    "id": "model.preference.is_valid.name.app_error",
    "translation": "Invalid name."
  },
  {
    "id": "model.preference.is_valid.theme.app_error",
    "translation": "Invalid theme."
  },
  {
    "id": "model.preference.is_valid.value.app_error",
    "translation": "Value is too long."
  },
  {
    "id": "model.reaction.is_valid.create_at.app_error",
    "translation": "Create at must be a valid time."
  },
  {
    "id": "model.reaction.is_valid.emoji_name.app_error",
    "translation": "Invalid emoji name."
  },
  {
    "id": "model.reaction.is_valid.post_id.app_error",
    "translation": "Invalid post id."
  },
  {
    "id": "model.reaction.is_valid.user_id.app_error",
    "translation": "Invalid user id."
  },
  {
    "id": "model.team.is_valid.characters.app_error",
    "translation": "Name must be 2 or more lowercase alphanumeric characters."
  },
  {
    "id": "model.team.is_valid.company.app_error",
    "translation": "Invalid company name."
  },
  {
    "id": "model.team.is_valid.create_at.app_error",
    "translation": "Create at must be a valid time."
  },
  {
    "id": "model.team.is_valid.description.app_error",
    "translation": "Invalid description."
  },
  {
    "id": "model.team.is_valid.domains.app_error",
    "translation": "Invalid allowed domains."
  },
  {
    "id": "model.team.is_valid.email.app_error",
    "translation": "Invalid email."
  },
  {
    "id": "model.team.is_valid.id.app_error",
    "translation": "Invalid Id."
  },
  {
    "id": "model.team.is_valid.invite_id.app_error",
    "translation": "Invalid invite id."
  },
  {
    "id": "model.team.is_valid.name.app_error",
    "translation": "Invalid name."
  },
  {
    "id": "model.team.is_valid.reserved.app_error",
    "translation": "This URL is unavailable. Please try another."
  },
  {
    "id": "model.team.is_valid.type.app_error",
    "translation": "Invalid type."
  },
  {
    "id": "model.team.is_valid.update_at.app_error",
    "translation": "Update at must be a valid time."
  },
  {
    "id": "model.team.is_valid.url.app_error",
    "translation": "Invalid URL Identifier."
  },
  {
    "id": "model.team_member.is_valid.team_id.app_error",
    "translation": "Invalid team ID."
  },
  {
    "id": "model.team_member.is_valid.user_id.app_error",
    "translation": "Invalid user id."
  },
  {
    "id": "model.token.is_valid.expiry",
    "translation": "Invalid token expiry"
  },
  {
    "id": "model.token.is_valid.size",
    "translation": "Invalid token."
  },
  {
    "id": "model.user.is_valid.auth_data.app_error",
    "translation": "Invalid auth data."
  },
  {
    "id": "model.user.is_valid.auth_data_pwd.app_error",
    "translation": "Invalid user, password and auth data cannot both be set."
  },
  {
    "id": "model.user.is_valid.auth_data_type.app_error",
    "translation": "Invalid user, auth data must be set with auth type."
  },
  {
    "id": "model.user.is_valid.create_at.app_error",
    "translation": "Create at must be a valid time."
  },
  {
    "id": "model.user.is_valid.email.app_error",
    "translation": "Invalid email."
  },
  {
    "id": "model.user.is_valid.first_name.app_error",
    "translation": "Invalid first name."
  },
  {
    "id": "model.user.is_valid.id.app_error",
    "translation": "Invalid user id."
  },
  {
    "id": "model.user.is_valid.last_name.app_error",
    "translation": "Invalid last name."
  },
  {
    "id": "model.user.is_valid.locale.app_error",
    "translation": "Invalid locale."
  },
  {
    "id": "model.user.is_valid.nickname.app_error",
    "translation": "Invalid nickname."
  },
  {
    "id": "model.user.is_valid.password_limit.app_error",
    "translation": "Unable to set a password over 72 characters due to the limitations of bcrypt."
  },
  {
    "id": "model.user.is_valid.position.app_error",
    "translation": "Invalid position: must not be longer than 128 characters."
  },
  {
    "id": "model.user.is_valid.pwd.app_error",
    "translation": "Your password must contain at least {{.Min}} characters."
  },
  {
    "id": "model.user.is_valid.pwd_lowercase.app_error",
    "translation": "Your password must contain at least {{.Min}} characters made up of at least one lowercase letter."
  },
  {
    "id": "model.user.is_valid.pwd_lowercase_number.app_error",
    "translation": "Your password must contain at least {{.Min}} characters made up of at least one lowercase letter and at least one number."
  },
  {
    "id": "model.user.is_valid.pwd_lowercase_number_symbol.app_error",
    "translation": "Your password must contain at least {{.Min}} characters made up of at least one lowercase letter, at least one number, and at least one symbol (e.g. \"~!@#$%^&*()\")."
  },
  {
    "id": "model.user.is_valid.pwd_lowercase_symbol.app_error",
    "translation": "Your password must contain at least {{.Min}} characters made up of at least one lowercase letter and at least one symbol (e.g. \"~!@#$%^&*()\")."
  },
  {
    "id": "model.user.is_valid.pwd_lowercase_uppercase.app_error",
    "translation": "Your password must contain at least {{.Min}} characters made up of at least one lowercase letter and at least one uppercase letter."
  },
  {
    "id": "model.user.is_valid.pwd_lowercase_uppercase_number.app_error",
    "translation": "Your password must contain at least {{.Min}} characters made up of at least one lowercase letter, at least one uppercase letter, and at least one number."
  },
  {
    "id": "model.user.is_valid.pwd_lowercase_uppercase_number_symbol.app_error",
    "translation": "Your password must contain at least {{.Min}} characters made up of at least one lowercase letter, at least one uppercase letter, at least one number, and at least one symbol (e.g. \"~!@#$%^&*()\")."
  },
  {
    "id": "model.user.is_valid.pwd_lowercase_uppercase_symbol.app_error",
    "translation": "Your password must contain at least {{.Min}} characters made up of at least one lowercase letter, at least one uppercase letter, and at least one symbol (e.g. \"~!@#$%^&*()\")."
  },
  {
    "id": "model.user.is_valid.pwd_number.app_error",
    "translation": "Your password must contain at least {{.Min}} characters made up of at least one number."
  },
  {
    "id": "model.user.is_valid.pwd_number_symbol.app_error",
    "translation": "Your password must contain at least {{.Min}} characters made up of at least one number and at least one symbol (e.g. \"~!@#$%^&*()\")."
  },
  {
    "id": "model.user.is_valid.pwd_symbol.app_error",
    "translation": "Your password must contain at least {{.Min}} characters made up of at least one symbol (e.g. \"~!@#$%^&*()\")."
  },
  {
    "id": "model.user.is_valid.pwd_uppercase.app_error",
    "translation": "Your password must contain at least {{.Min}} characters made up of at least one uppercase letter."
  },
  {
    "id": "model.user.is_valid.pwd_uppercase_number.app_error",
    "translation": "Your password must contain at least {{.Min}} characters made up of at least one uppercase letter and at least one number."
  },
  {
    "id": "model.user.is_valid.pwd_uppercase_number_symbol.app_error",
    "translation": "Your password must contain at least {{.Min}} characters made up of at least one uppercase letter, at least one number, and at least one symbol (e.g. \"~!@#$%^&*()\")."
  },
  {
    "id": "model.user.is_valid.pwd_uppercase_symbol.app_error",
    "translation": "Your password must contain at least {{.Min}} characters made up of at least one uppercase letter and at least one symbol (e.g. \"~!@#$%^&*()\")."
  },
  {
    "id": "model.user.is_valid.update_at.app_error",
    "translation": "Update at must be a valid time."
  },
  {
    "id": "model.user.is_valid.username.app_error",
    "translation": "Username must begin with a letter, and contain between 3 to 22 lowercase characters made up of numbers, letters, and the symbols \".\", \"-\", and \"_\"."
  },
  {
    "id": "model.user_access_token.is_valid.description.app_error",
    "translation": "Invalid description, must be 255 or less characters."
  },
  {
    "id": "model.user_access_token.is_valid.id.app_error",
    "translation": "Invalid value for id."
  },
  {
    "id": "model.user_access_token.is_valid.token.app_error",
    "translation": "Invalid access token."
  },
  {
    "id": "model.user_access_token.is_valid.user_id.app_error",
    "translation": "Invalid user id."
  },
  {
    "id": "model.utils.decode_json.app_error",
    "translation": "could not decode."
  },
  {
    "id": "model.websocket_client.connect_fail.app_error",
    "translation": "Unable to connect to the WebSocket server."
  },
  {
    "id": "oauth.gitlab.tos.error",
    "translation": "GitLab's Terms of Service have updated. Please go to gitlab.com to accept them and then try logging into Mattermost again."
  },
  {
    "id": "plugin.api.get_users_in_channel",
    "translation": "Unable to get the users, invalid sorting criteria."
  },
  {
    "id": "plugin.api.update_user_status.bad_status",
    "translation": "Unable to set the user status. Unknown user status."
  },
  {
    "id": "plugin_api.bot_cant_create_bot",
    "translation": "Bot user cannot create bot user."
  },
  {
    "id": "plugin_api.get_file_link.disabled.app_error",
    "translation": "Public links have been disabled."
  },
  {
    "id": "plugin_api.get_file_link.no_post.app_error",
    "translation": "Unable to get public link for file. File must be attached to a post that can be read."
  },
  {
    "id": "plugin_api.send_mail.missing_htmlbody",
    "translation": "Missing HTML Body."
  },
  {
    "id": "plugin_api.send_mail.missing_subject",
    "translation": "Missing email subject."
  },
  {
    "id": "plugin_api.send_mail.missing_to",
    "translation": "Missing TO address."
  },
  {
    "id": "searchengine.bleve.disabled.error",
    "translation": "Error purging Bleve indexes: engine is disabled"
  },
  {
    "id": "sidebar.category.channels",
    "translation": "Channels"
  },
  {
    "id": "sidebar.category.dm",
    "translation": "Direct Messages"
  },
  {
    "id": "sidebar.category.favorites",
    "translation": "Favorites"
  },
  {
    "id": "store.insert_error",
    "translation": "insert error"
  },
  {
    "id": "store.search_user_store.empty_team_id",
    "translation": "Failed to get list of allowed channels for team: empty teamId"
  },
  {
    "id": "store.select_error",
    "translation": "select error"
  },
  {
    "id": "store.sql.build_query.app_error",
    "translation": "failed to build query."
  },
  {
    "id": "store.sql.convert_string_array",
    "translation": "FromDb: Unable to convert StringArray to *string"
  },
  {
    "id": "store.sql.convert_string_interface",
    "translation": "FromDb: Unable to convert StringInterface to *string"
  },
  {
    "id": "store.sql.convert_string_map",
    "translation": "FromDb: Unable to convert StringMap to *string"
  },
  {
    "id": "store.sql_audit.app_error",
    "translation": "Failed to build query."
  },
  {
    "id": "store.sql_audit.get.finding.app_error",
    "translation": "We encountered an error finding the audits."
  },
  {
    "id": "store.sql_audit.get.limit.app_error",
    "translation": "Limit exceeded for paging."
  },
  {
    "id": "store.sql_audit.permanent_delete_by_user.app_error",
    "translation": "We encountered an error deleting the audits."
  },
  {
    "id": "store.sql_audit.save.saving.app_error",
    "translation": "We encountered an error saving the audit."
  },
  {
    "id": "store.sql_bot.get.missing.app_error",
    "translation": "Bot does not exist."
  },
  {
    "id": "store.sql_channel.MigrateSidebarCategories.app_error",
    "translation": "Unable to insert values to database"
  },
  {
    "id": "store.sql_channel.MigrateSidebarCategories.commit_transaction.app_error",
    "translation": "Failed to commit the database transaction."
  },
  {
    "id": "store.sql_channel.MigrateSidebarCategories.open_transaction.app_error",
    "translation": "Failed to open the database transaction."
  },
  {
    "id": "store.sql_channel.analytics_deleted_type_count.app_error",
    "translation": "Unable to get deleted channel type counts."
  },
  {
    "id": "store.sql_channel.analytics_type_count.app_error",
    "translation": "Unable to get channel type counts."
  },
  {
    "id": "store.sql_channel.clear_all_custom_role_assignments.commit_transaction.app_error",
    "translation": "Failed to commit the database transaction."
  },
  {
    "id": "store.sql_channel.clear_all_custom_role_assignments.open_transaction.app_error",
    "translation": "Failed to begin the database transaction."
  },
  {
    "id": "store.sql_channel.clear_all_custom_role_assignments.select.app_error",
    "translation": "Failed to retrieve the channel members."
  },
  {
    "id": "store.sql_channel.clear_all_custom_role_assignments.update.app_error",
    "translation": "Failed to update the channel member."
  },
  {
    "id": "store.sql_channel.count_posts_since.app_error",
    "translation": "Unable to count messages since given date."
  },
  {
    "id": "store.sql_channel.delete.channel.app_error",
    "translation": "Unable to delete the channel."
  },
  {
    "id": "store.sql_channel.get.existing.app_error",
    "translation": "Unable to find the existing channel."
  },
  {
    "id": "store.sql_channel.get.find.app_error",
    "translation": "We encountered an error finding the channel."
  },
  {
    "id": "store.sql_channel.get_all.app_error",
    "translation": "Unable to get all the channels."
  },
  {
    "id": "store.sql_channel.get_all_channels.get.app_error",
    "translation": "Unable to get all the channels."
  },
  {
    "id": "store.sql_channel.get_all_direct.app_error",
    "translation": "Unable to get all the direct channels."
  },
  {
    "id": "store.sql_channel.get_by_name.existing.app_error",
    "translation": "Unable to find the existing channel."
  },
  {
    "id": "store.sql_channel.get_by_name.missing.app_error",
    "translation": "Channel does not exist."
  },
  {
    "id": "store.sql_channel.get_by_scheme.app_error",
    "translation": "Unable to get the channels for the provided scheme."
  },
  {
    "id": "store.sql_channel.get_channel_counts.get.app_error",
    "translation": "Unable to get the channel counts."
  },
  {
    "id": "store.sql_channel.get_channels.get.app_error",
    "translation": "Unable to get the channels."
  },
  {
    "id": "store.sql_channel.get_channels.not_found.app_error",
    "translation": "No channels were found."
  },
  {
    "id": "store.sql_channel.get_channels_batch_for_indexing.get.app_error",
    "translation": "Unable to get the channels batch for indexing."
  },
  {
    "id": "store.sql_channel.get_channels_by_ids.app_error",
    "translation": "Unable to get channels by ids."
  },
  {
    "id": "store.sql_channel.get_channels_by_ids.get.app_error",
    "translation": "Unable to get the channels."
  },
  {
    "id": "store.sql_channel.get_channels_by_ids.not_found.app_error",
    "translation": "No channel found."
  },
  {
    "id": "store.sql_channel.get_deleted.existing.app_error",
    "translation": "Unable to find the existing deleted channel."
  },
  {
    "id": "store.sql_channel.get_deleted.missing.app_error",
    "translation": "No deleted channels exist."
  },
  {
    "id": "store.sql_channel.get_deleted_by_name.existing.app_error",
    "translation": "Unable to find the existing deleted channel."
  },
  {
    "id": "store.sql_channel.get_deleted_by_name.missing.app_error",
    "translation": "No deleted channel exists with that name."
  },
  {
    "id": "store.sql_channel.get_for_post.app_error",
    "translation": "Unable to get the channel for the given post."
  },
  {
    "id": "store.sql_channel.get_member.app_error",
    "translation": "Unable to get the channel member."
  },
  {
    "id": "store.sql_channel.get_member.missing.app_error",
    "translation": "No channel member found for that user ID and channel ID."
  },
  {
    "id": "store.sql_channel.get_member_count.app_error",
    "translation": "Unable to get the channel member count."
  },
  {
    "id": "store.sql_channel.get_member_for_post.app_error",
    "translation": "Unable to get the channel member for the given post."
  },
  {
    "id": "store.sql_channel.get_members.app_error",
    "translation": "Unable to get the channel members."
  },
  {
    "id": "store.sql_channel.get_members_by_ids.app_error",
    "translation": "Unable to get the channel members."
  },
  {
    "id": "store.sql_channel.get_more_channels.get.app_error",
    "translation": "Unable to get the channels."
  },
  {
    "id": "store.sql_channel.get_pinnedpost_count.app_error",
    "translation": "Unable to get the channel pinned post count."
  },
  {
    "id": "store.sql_channel.get_public_channels.get.app_error",
    "translation": "Unable to get public channels."
  },
  {
    "id": "store.sql_channel.get_unread.app_error",
    "translation": "Unable to get the channel unread messages."
  },
  {
    "id": "store.sql_channel.increment_mention_count.app_error",
    "translation": "Unable to increment the mention count."
  },
  {
    "id": "store.sql_channel.migrate_categories.select.app_error",
    "translation": "Failed to perform database query."
  },
  {
    "id": "store.sql_channel.migrate_channel_members.commit_transaction.app_error",
    "translation": "Failed to commit the database transaction."
  },
  {
    "id": "store.sql_channel.migrate_channel_members.open_transaction.app_error",
    "translation": "Failed to open the database transaction."
  },
  {
    "id": "store.sql_channel.migrate_channel_members.select.app_error",
    "translation": "Failed to select the batch of channel members."
  },
  {
    "id": "store.sql_channel.migrate_channel_members.update.app_error",
    "translation": "Failed to update the channel member."
  },
  {
    "id": "store.sql_channel.migrate_favorites.open_transaction.app_error",
    "translation": "Failed to open the database transaction."
  },
  {
    "id": "store.sql_channel.migrate_favorites.select.app_error",
    "translation": "Failed to build query."
  },
  {
    "id": "store.sql_channel.migrate_memberships.app_error",
    "translation": "Unable to insert values to database"
  },
  {
    "id": "store.sql_channel.migrate_memberships.commit_transaction.app_error",
    "translation": "Failed to commit the database transaction."
  },
  {
    "id": "store.sql_channel.migrate_memberships.select.app_error",
    "translation": "Failed to build query."
  },
  {
    "id": "store.sql_channel.permanent_delete.app_error",
    "translation": "Unable to delete the channel."
  },
  {
    "id": "store.sql_channel.permanent_delete.commit_transaction.app_error",
    "translation": "Unable to commit transaction."
  },
  {
    "id": "store.sql_channel.permanent_delete.delete_public_channel.app_error",
    "translation": "Unable to delete materialized public channel."
  },
  {
    "id": "store.sql_channel.permanent_delete.open_transaction.app_error",
    "translation": "Unable to open transaction."
  },
  {
    "id": "store.sql_channel.permanent_delete_by_team.app_error",
    "translation": "Unable to delete the channels."
  },
  {
    "id": "store.sql_channel.permanent_delete_by_team.commit_transaction.app_error",
    "translation": "Unable to commit transaction."
  },
  {
    "id": "store.sql_channel.permanent_delete_by_team.delete_public_channels.app_error",
    "translation": "Unable to delete materialized public channels."
  },
  {
    "id": "store.sql_channel.permanent_delete_by_team.open_transaction.app_error",
    "translation": "Unable to open transaction."
  },
  {
    "id": "store.sql_channel.permanent_delete_members_by_user.app_error",
    "translation": "Unable to remove the channel member."
  },
  {
    "id": "store.sql_channel.pinned_posts.app_error",
    "translation": "Unable to find the pinned posts."
  },
  {
    "id": "store.sql_channel.remove_all_deactivated_members.app_error",
    "translation": "We could not remove the deactivated users from the channel."
  },
  {
    "id": "store.sql_channel.remove_member.app_error",
    "translation": "Unable to remove the channel member."
  },
  {
    "id": "store.sql_channel.reset_all_channel_schemes.app_error",
    "translation": "We could not reset the channel schemes."
  },
  {
    "id": "store.sql_channel.reset_all_channel_schemes.commit_transaction.app_error",
    "translation": "Unable to commit transaction."
  },
  {
    "id": "store.sql_channel.reset_all_channel_schemes.open_transaction.app_error",
    "translation": "Unable to open transaction."
  },
  {
    "id": "store.sql_channel.save.archived_channel.app_error",
    "translation": "You can not modify an archived channel."
  },
  {
    "id": "store.sql_channel.save.direct_channel.app_error",
    "translation": "Use SaveDirectChannel to create a direct channel."
  },
  {
    "id": "store.sql_channel.save_channel.existing.app_error",
    "translation": "Must call update for existing channel."
  },
  {
    "id": "store.sql_channel.save_channel.exists.app_error",
    "translation": "A channel with that name already exists on the same team."
  },
  {
    "id": "store.sql_channel.save_channel.limit.app_error",
    "translation": "You've reached the limit of the number of allowed channels."
  },
  {
    "id": "store.sql_channel.save_direct_channel.not_direct.app_error",
    "translation": "Not a direct channel attempted to be created with SaveDirectChannel."
  },
  {
    "id": "store.sql_channel.save_member.commit_transaction.app_error",
    "translation": "Unable to commit transaction."
  },
  {
    "id": "store.sql_channel.save_member.exists.app_error",
    "translation": "A channel member with that ID already exists."
  },
  {
    "id": "store.sql_channel.save_member.open_transaction.app_error",
    "translation": "Unable to open transaction."
  },
  {
    "id": "store.sql_channel.search.app_error",
    "translation": "We encountered an error searching channels."
  },
  {
    "id": "store.sql_channel.search_group_channels.app_error",
    "translation": "Unable to get the group channels for the given user and term."
  },
  {
    "id": "store.sql_channel.set_delete_at.commit_transaction.app_error",
    "translation": "Unable to commit transaction."
  },
  {
    "id": "store.sql_channel.set_delete_at.open_transaction.app_error",
    "translation": "Unable to open transaction."
  },
  {
    "id": "store.sql_channel.set_delete_at.update_public_channel.app_error",
    "translation": "Unable to update the materialized public channel."
  },
  {
<<<<<<< HEAD
    "id": "store.sql_channel.sidebar_categories.app_error",
    "translation": "Failed to insert record to database."
  },
  {
    "id": "store.sql_channel.sidebar_categories.commit_transaction.app_error",
    "translation": "Unable to commit transaction."
  },
  {
    "id": "store.sql_channel.sidebar_categories.delete_invalid.app_error",
    "translation": "Unable to delete non-custom category."
  },
  {
    "id": "store.sql_channel.sidebar_categories.invalid_update_fields",
    "translation": "Invalid field values during category update."
  },
  {
    "id": "store.sql_channel.sidebar_categories.open_transaction.app_error",
    "translation": "Failed to open the database transaction."
  },
  {
    "id": "store.sql_channel.update.app_error",
    "translation": "Unable to update the channel."
  },
  {
    "id": "store.sql_channel.update.archived_channel.app_error",
    "translation": "You can not modify an archived channel."
  },
  {
    "id": "store.sql_channel.update.commit_transaction.app_error",
    "translation": "Unable to commit transaction."
  },
  {
    "id": "store.sql_channel.update.exists.app_error",
    "translation": "A channel with that handle already exists."
  },
  {
    "id": "store.sql_channel.update.open_transaction.app_error",
    "translation": "Unable to open transaction."
  },
  {
    "id": "store.sql_channel.update.previously.app_error",
    "translation": "A channel with that handle was previously created."
  },
  {
    "id": "store.sql_channel.update.updating.app_error",
    "translation": "We encountered an error updating the channel."
  },
  {
    "id": "store.sql_channel.update.upsert_public_channel.app_error",
    "translation": "Unable to upsert materialized public channel."
  },
  {
=======
>>>>>>> 7bba8db6
    "id": "store.sql_channel.update_last_viewed_at.app_error",
    "translation": "Unable to update the last viewed at time."
  },
  {
    "id": "store.sql_channel.update_last_viewed_at_post.app_error",
    "translation": "Unable to mark channel as unread."
  },
  {
    "id": "store.sql_channel.update_member.app_error",
    "translation": "We encountered an error updating the channel member."
  },
  {
    "id": "store.sql_channel.user_belongs_to_channels.app_error",
    "translation": "Unable to determine if the user belongs to a list of channels."
  },
  {
    "id": "store.sql_channel_member_history.get_users_in_channel_during.app_error",
    "translation": "Failed to get users in channel during specified time period."
  },
  {
    "id": "store.sql_channel_member_history.log_join_event.app_error",
    "translation": "Failed to record channel member history."
  },
  {
    "id": "store.sql_channel_member_history.log_leave_event.update_error",
    "translation": "Failed to record channel member history. Failed to update existing join record"
  },
  {
    "id": "store.sql_channel_member_history.permanent_delete_batch.app_error",
    "translation": "Failed to purge records."
  },
  {
    "id": "store.sql_cluster_discovery.cleanup.app_error",
    "translation": "Failed to save ClusterDiscovery row."
  },
  {
    "id": "store.sql_cluster_discovery.delete.app_error",
    "translation": "Failed to delete."
  },
  {
    "id": "store.sql_cluster_discovery.exists.app_error",
    "translation": "Failed to check if it exists."
  },
  {
    "id": "store.sql_cluster_discovery.get_all.app_error",
    "translation": "Failed to get all discovery rows."
  },
  {
    "id": "store.sql_cluster_discovery.save.app_error",
    "translation": "Failed to save ClusterDiscovery row."
  },
  {
    "id": "store.sql_cluster_discovery.set_last_ping.app_error",
    "translation": "Failed to update last ping at."
  },
  {
    "id": "store.sql_command.analytics_command_count.app_error",
    "translation": "Unable to count the commands."
  },
  {
    "id": "store.sql_command.get_by_trigger.app_error",
    "translation": "Unable to get the command."
  },
  {
    "id": "store.sql_command.save.delete.app_error",
    "translation": "Unable to delete the command."
  },
  {
    "id": "store.sql_command.save.delete_perm.app_error",
    "translation": "Unable to delete the command."
  },
  {
    "id": "store.sql_command.save.get.app_error",
    "translation": "Unable to get the command."
  },
  {
    "id": "store.sql_command.save.get_team.app_error",
    "translation": "Unable to get the commands."
  },
  {
    "id": "store.sql_command.save.saving.app_error",
    "translation": "Unable to save the Command."
  },
  {
    "id": "store.sql_command.save.saving_overwrite.app_error",
    "translation": "You cannot overwrite an existing Command."
  },
  {
    "id": "store.sql_command.save.update.app_error",
    "translation": "Unable to update the command."
  },
  {
    "id": "store.sql_command_webhooks.get.app_error",
    "translation": "Unable to get the webhook."
  },
  {
    "id": "store.sql_command_webhooks.save.app_error",
    "translation": "Unable to save the CommandWebhook."
  },
  {
    "id": "store.sql_command_webhooks.save.existing.app_error",
    "translation": "You cannot update an existing CommandWebhook."
  },
  {
    "id": "store.sql_command_webhooks.try_use.app_error",
    "translation": "Unable to use the webhook."
  },
  {
    "id": "store.sql_command_webhooks.try_use.invalid.app_error",
    "translation": "Invalid webhook."
  },
  {
    "id": "store.sql_compliance.get.finding.app_error",
    "translation": "We encountered an error retrieving the compliance reports."
  },
  {
    "id": "store.sql_compliance.message_export.app_error",
    "translation": "Failed to select message export data."
  },
  {
    "id": "store.sql_compliance.save.saving.app_error",
    "translation": "We encountered an error saving the compliance report."
  },
  {
    "id": "store.sql_file_info.PermanentDeleteByUser.app_error",
    "translation": "Unable to delete attachments of the user."
  },
  {
    "id": "store.sql_file_info.attach_to_post.app_error",
    "translation": "Unable to attach the file info to the post."
  },
  {
    "id": "store.sql_file_info.delete_for_post.app_error",
    "translation": "Unable to delete the file info to the post."
  },
  {
    "id": "store.sql_file_info.get.app_error",
    "translation": "Unable to get the file info."
  },
  {
    "id": "store.sql_file_info.get_by_path.app_error",
    "translation": "Unable to get the file info by path."
  },
  {
    "id": "store.sql_file_info.get_for_post.app_error",
    "translation": "Unable to get the file info for the post."
  },
  {
    "id": "store.sql_file_info.get_for_user_id.app_error",
    "translation": "Unable to get the file info for the user."
  },
  {
    "id": "store.sql_file_info.get_with_options.app_error",
    "translation": "Unable to get the file info with options"
  },
  {
    "id": "store.sql_file_info.permanent_delete.app_error",
    "translation": "Unable to permanently delete the file info."
  },
  {
    "id": "store.sql_file_info.permanent_delete_batch.app_error",
    "translation": "We encountered an error permanently deleting the batch of file infos."
  },
  {
    "id": "store.sql_file_info.save.app_error",
    "translation": "Unable to save the file info."
  },
  {
    "id": "store.sql_group.app_error",
    "translation": "failed to build query."
  },
  {
    "id": "store.sql_group.group_syncable_already_deleted",
    "translation": "group syncable was already deleted"
  },
  {
    "id": "store.sql_group.no_rows",
    "translation": "no matching group found"
  },
  {
    "id": "store.sql_group.no_rows_changed",
    "translation": "no rows changed"
  },
  {
    "id": "store.sql_group.permanent_delete_members_by_user.app_error",
    "translation": "Unable to remove the group member with UserID \"{{.UserId}}\"."
  },
  {
    "id": "store.sql_group.unique_constraint",
    "translation": "a group with that name already exists"
  },
  {
    "id": "store.sql_group.uniqueness_error",
    "translation": "group member already exists"
  },
  {
    "id": "store.sql_job.delete.app_error",
    "translation": "Unable to delete the job."
  },
  {
    "id": "store.sql_job.get.app_error",
    "translation": "Unable to get the job."
  },
  {
    "id": "store.sql_job.get_all.app_error",
    "translation": "Unable to get the jobs."
  },
  {
    "id": "store.sql_job.get_count_by_status_and_type.app_error",
    "translation": "Unable to get the job count by status and type."
  },
  {
    "id": "store.sql_job.get_newest_job_by_status_and_type.app_error",
    "translation": "Unable to get the newest job by status and type."
  },
  {
    "id": "store.sql_job.save.app_error",
    "translation": "Unable to save the job."
  },
  {
    "id": "store.sql_job.update.app_error",
    "translation": "Unable to update the job."
  },
  {
    "id": "store.sql_license.get.app_error",
    "translation": "We encountered an error getting the license."
  },
  {
    "id": "store.sql_license.get.missing.app_error",
    "translation": "A license with that ID was not found."
  },
  {
    "id": "store.sql_license.save.app_error",
    "translation": "We encountered an error saving the license."
  },
  {
    "id": "store.sql_link_metadata.get.app_error",
    "translation": "Unable to get the link metadata."
  },
  {
    "id": "store.sql_link_metadata.save.app_error",
    "translation": "Unable to save the link metadata."
  },
  {
    "id": "store.sql_oauth.delete.commit_transaction.app_error",
    "translation": "Unable to commit transaction."
  },
  {
    "id": "store.sql_oauth.delete.open_transaction.app_error",
    "translation": "Unable to open transaction to delete the OAuth2 app."
  },
  {
    "id": "store.sql_oauth.delete_app.app_error",
    "translation": "An error occurred while deleting the OAuth2 App."
  },
  {
    "id": "store.sql_oauth.get_access_data.app_error",
    "translation": "We encountered an error finding the access token."
  },
  {
    "id": "store.sql_oauth.get_access_data_by_user_for_app.app_error",
    "translation": "We encountered an error finding all the access tokens."
  },
  {
    "id": "store.sql_oauth.get_app.find.app_error",
    "translation": "Unable to find the requested app."
  },
  {
    "id": "store.sql_oauth.get_app.finding.app_error",
    "translation": "We encountered an error finding the app."
  },
  {
    "id": "store.sql_oauth.get_app_by_user.find.app_error",
    "translation": "Unable to find any existing apps."
  },
  {
    "id": "store.sql_oauth.get_apps.find.app_error",
    "translation": "An error occurred while finding the OAuth2 Apps."
  },
  {
    "id": "store.sql_oauth.get_auth_data.find.app_error",
    "translation": "Unable to find the existing authorization code."
  },
  {
    "id": "store.sql_oauth.get_auth_data.finding.app_error",
    "translation": "We encountered an error finding the authorization code."
  },
  {
    "id": "store.sql_oauth.get_previous_access_data.app_error",
    "translation": "We encountered an error finding the access token."
  },
  {
    "id": "store.sql_oauth.permanent_delete_auth_data_by_user.app_error",
    "translation": "Unable to remove the authorization code."
  },
  {
    "id": "store.sql_oauth.remove_access_data.app_error",
    "translation": "Unable to remove the access token."
  },
  {
    "id": "store.sql_oauth.remove_auth_data.app_error",
    "translation": "Unable to remove the authorization code."
  },
  {
    "id": "store.sql_oauth.save_access_data.app_error",
    "translation": "Unable to save the access token."
  },
  {
    "id": "store.sql_oauth.save_app.existing.app_error",
    "translation": "Must call update for existing app."
  },
  {
    "id": "store.sql_oauth.save_app.save.app_error",
    "translation": "Unable to save the app."
  },
  {
    "id": "store.sql_oauth.save_auth_data.app_error",
    "translation": "Unable to save the authorization code."
  },
  {
    "id": "store.sql_oauth.update_access_data.app_error",
    "translation": "We encountered an error updating the access token."
  },
  {
    "id": "store.sql_oauth.update_app.find.app_error",
    "translation": "Unable to find the existing app to update."
  },
  {
    "id": "store.sql_oauth.update_app.finding.app_error",
    "translation": "We encountered an error finding the app."
  },
  {
    "id": "store.sql_oauth.update_app.update.app_error",
    "translation": "Unable to update the app."
  },
  {
    "id": "store.sql_oauth.update_app.updating.app_error",
    "translation": "We encountered an error updating the app."
  },
  {
    "id": "store.sql_plugin_store.compare_and_set.mysql_select.app_error",
    "translation": "Failed to query for existing row on MySQL after KVCompareAndSet with unchanged value."
  },
  {
    "id": "store.sql_plugin_store.compare_and_set.too_many_rows.app_error",
    "translation": "Found more than 1 row on MySQL after KVCompareAndSet with unchanged value."
  },
  {
    "id": "store.sql_plugin_store.delete.app_error",
    "translation": "Could not delete plugin key value."
  },
  {
    "id": "store.sql_plugin_store.get.app_error",
    "translation": "Could not get plugin key value."
  },
  {
    "id": "store.sql_plugin_store.list.app_error",
    "translation": "Unable to list all the plugin keys."
  },
  {
    "id": "store.sql_plugin_store.save.app_error",
    "translation": "Could not save or update plugin key value."
  },
  {
    "id": "store.sql_post.analytics_posts_count.app_error",
    "translation": "Unable to get post counts."
  },
  {
    "id": "store.sql_post.analytics_posts_count_by_day.app_error",
    "translation": "Unable to get post counts by day."
  },
  {
    "id": "store.sql_post.analytics_user_counts_posts_by_day.app_error",
    "translation": "Unable to get user counts with posts."
  },
  {
    "id": "store.sql_post.compliance_export.app_error",
    "translation": "Unable to get the compliance export posts."
  },
  {
    "id": "store.sql_post.delete.app_error",
    "translation": "Unable to delete the post."
  },
  {
    "id": "store.sql_post.get.app_error",
    "translation": "Unable to get the post."
  },
  {
    "id": "store.sql_post.get_direct_posts.app_error",
    "translation": "Unable to get direct posts."
  },
  {
    "id": "store.sql_post.get_flagged_posts.app_error",
    "translation": "Unable to get the flagged posts."
  },
  {
    "id": "store.sql_post.get_parents_posts.app_error",
    "translation": "Unable to get the parent post for the channel."
  },
  {
    "id": "store.sql_post.get_post_after_time.app_error",
    "translation": "Unable to get post after time bound."
  },
  {
    "id": "store.sql_post.get_post_id_around.app_error",
    "translation": "Unable to get post around time bound."
  },
  {
    "id": "store.sql_post.get_posts.app_error",
    "translation": "Limit exceeded for paging."
  },
  {
    "id": "store.sql_post.get_posts_around.get.app_error",
    "translation": "Unable to get the posts for the channel."
  },
  {
    "id": "store.sql_post.get_posts_around.get_parent.app_error",
    "translation": "Unable to get the parent posts for the channel."
  },
  {
    "id": "store.sql_post.get_posts_batch_for_indexing.get.app_error",
    "translation": "Unable to get the posts batch for indexing."
  },
  {
    "id": "store.sql_post.get_posts_by_ids.app_error",
    "translation": "Unable to get the posts."
  },
  {
    "id": "store.sql_post.get_posts_created_att.app_error",
    "translation": "Unable to get the posts for the channel."
  },
  {
    "id": "store.sql_post.get_posts_since.app_error",
    "translation": "Unable to get the posts for the channel."
  },
  {
    "id": "store.sql_post.get_root_posts.app_error",
    "translation": "Unable to get the posts for the channel."
  },
  {
    "id": "store.sql_post.overwrite.app_error",
    "translation": "Unable to overwrite the Post."
  },
  {
    "id": "store.sql_post.permanent_delete.app_error",
    "translation": "Unable to delete the post."
  },
  {
    "id": "store.sql_post.permanent_delete_all_comments_by_user.app_error",
    "translation": "Unable to delete the comments for user."
  },
  {
    "id": "store.sql_post.permanent_delete_batch.app_error",
    "translation": "We encountered an error permanently deleting the batch of posts."
  },
  {
    "id": "store.sql_post.permanent_delete_by_channel.app_error",
    "translation": "Unable to delete the posts by channel."
  },
  {
    "id": "store.sql_post.permanent_delete_by_user.app_error",
    "translation": "Unable to select the posts to delete for the user."
  },
  {
    "id": "store.sql_post.permanent_delete_by_user.too_many.app_error",
    "translation": "Unable to select the posts to delete for the user (too many), please re-run."
  },
  {
    "id": "store.sql_post.populate_reply_count.app_error",
    "translation": "Unable to get the post replies count"
  },
  {
    "id": "store.sql_post.save.app_error",
    "translation": "Unable to save the Post."
  },
  {
    "id": "store.sql_post.save.existing.app_error",
    "translation": "You cannot update an existing Post."
  },
  {
    "id": "store.sql_post.search.disabled",
    "translation": "Searching has been disabled on this server. Please contact your System Administrator."
  },
  {
    "id": "store.sql_post.update.app_error",
    "translation": "Unable to update the Post."
  },
  {
    "id": "store.sql_preference.cleanup_flags_batch.app_error",
    "translation": "We encountered an error cleaning up the batch of flags."
  },
  {
    "id": "store.sql_preference.delete.app_error",
    "translation": "We encountered an error while deleting preferences."
  },
  {
    "id": "store.sql_preference.get.app_error",
    "translation": "We encountered an error while finding preferences."
  },
  {
    "id": "store.sql_preference.get_all.app_error",
    "translation": "We encountered an error while finding preferences."
  },
  {
    "id": "store.sql_preference.get_category.app_error",
    "translation": "We encountered an error while finding preferences."
  },
  {
    "id": "store.sql_preference.insert.exists.app_error",
    "translation": "A preference with that user id, category, and name already exists."
  },
  {
    "id": "store.sql_preference.insert.save.app_error",
    "translation": "Unable to save the preference."
  },
  {
    "id": "store.sql_preference.permanent_delete_by_user.app_error",
    "translation": "We encountered an error while deleteing preferences."
  },
  {
    "id": "store.sql_preference.save.commit_transaction.app_error",
    "translation": "Unable to commit transaction to save preferences."
  },
  {
    "id": "store.sql_preference.save.missing_driver.app_error",
    "translation": "We encountered an error while updating preferences."
  },
  {
    "id": "store.sql_preference.save.open_transaction.app_error",
    "translation": "Unable to open transaction to save preferences."
  },
  {
    "id": "store.sql_preference.save.updating.app_error",
    "translation": "We encountered an error while updating preferences."
  },
  {
    "id": "store.sql_preference.update.app_error",
    "translation": "Unable to update the preference."
  },
  {
    "id": "store.sql_reaction.bulk_get_for_post_ids.app_error",
    "translation": "Unable to get reactions for post."
  },
  {
    "id": "store.sql_reaction.delete.app_error",
    "translation": "Unable to delete reaction."
  },
  {
    "id": "store.sql_reaction.delete.begin.app_error",
    "translation": "Unable to open transaction while deleting reaction."
  },
  {
    "id": "store.sql_reaction.delete.commit.app_error",
    "translation": "Unable to commit transaction while deleting reaction."
  },
  {
    "id": "store.sql_reaction.delete_all_with_emoji_name.delete_reactions.app_error",
    "translation": "Unable to delete all reactions with this emoji name."
  },
  {
    "id": "store.sql_reaction.delete_all_with_emoji_name.get_reactions.app_error",
    "translation": "Unable to get all reactions with this emoji name."
  },
  {
    "id": "store.sql_reaction.get_for_post.app_error",
    "translation": "Unable to get reactions for post."
  },
  {
    "id": "store.sql_reaction.permanent_delete_batch.app_error",
    "translation": "We encountered an error permanently deleting the batch of reactions."
  },
  {
    "id": "store.sql_reaction.save.begin.app_error",
    "translation": "Unable to open transaction while saving reaction."
  },
  {
    "id": "store.sql_reaction.save.commit.app_error",
    "translation": "Unable to commit transaction while saving reaction."
  },
  {
    "id": "store.sql_reaction.save.save.app_error",
    "translation": "Unable to save reaction."
  },
  {
    "id": "store.sql_recover.delete.app_error",
    "translation": "Unable to delete token."
  },
  {
    "id": "store.sql_recover.get_by_code.app_error",
    "translation": "Unable to get a token with this code."
  },
  {
    "id": "store.sql_recover.remove_all_tokens_by_type.app_error",
    "translation": "Unable to remove all the tokens of a type."
  },
  {
    "id": "store.sql_recover.save.app_error",
    "translation": "Unable to save the token."
  },
  {
    "id": "store.sql_role.delete.update.app_error",
    "translation": "Unable to delete the role."
  },
  {
    "id": "store.sql_role.get.app_error",
    "translation": "Unable to get role."
  },
  {
    "id": "store.sql_role.get_all.app_error",
    "translation": "Unable to get all the roles."
  },
  {
    "id": "store.sql_role.get_by_name.app_error",
    "translation": "Unable to get role."
  },
  {
    "id": "store.sql_role.get_by_names.app_error",
    "translation": "Unable to get roles."
  },
  {
    "id": "store.sql_role.permanent_delete_all.app_error",
    "translation": "We could not permanently delete all the roles."
  },
  {
    "id": "store.sql_role.save.insert.app_error",
    "translation": "Unable to save new role."
  },
  {
    "id": "store.sql_role.save.invalid_role.app_error",
    "translation": "The role was not valid."
  },
  {
    "id": "store.sql_role.save.open_transaction.app_error",
    "translation": "Failed to open the transaction to save the role."
  },
  {
    "id": "store.sql_role.save.update.app_error",
    "translation": "Unable to update role."
  },
  {
    "id": "store.sql_role.save_role.commit_transaction.app_error",
    "translation": "Failed to commit the transaction to save the role."
  },
  {
    "id": "store.sql_scheme.delete.role_update.app_error",
    "translation": "Unable to delete the roles belonging to this scheme."
  },
  {
    "id": "store.sql_scheme.delete.update.app_error",
    "translation": "Unable to delete the scheme."
  },
  {
    "id": "store.sql_scheme.get.app_error",
    "translation": "Unable to get the scheme."
  },
  {
    "id": "store.sql_scheme.permanent_delete_all.app_error",
    "translation": "We could not permanently delete the schemes."
  },
  {
    "id": "store.sql_scheme.reset_channels.app_error",
    "translation": "Unable to reset all channels using this scheme to the default scheme."
  },
  {
    "id": "store.sql_scheme.reset_teams.app_error",
    "translation": "Unable to reset all teams using this scheme to the default scheme."
  },
  {
    "id": "store.sql_scheme.save.insert.app_error",
    "translation": "Unable to create the scheme."
  },
  {
    "id": "store.sql_scheme.save.invalid_scheme.app_error",
    "translation": "The provided scheme is invalid."
  },
  {
    "id": "store.sql_scheme.save.open_transaction.app_error",
    "translation": "Failed to open the transaction to save the scheme."
  },
  {
    "id": "store.sql_scheme.save.retrieve_default_scheme_roles.app_error",
    "translation": "Unable to retrieve the default scheme roles."
  },
  {
    "id": "store.sql_scheme.save.update.app_error",
    "translation": "Unable to update the scheme."
  },
  {
    "id": "store.sql_scheme.save_scheme.commit_transaction.app_error",
    "translation": "Failed to commit the transaction to save the scheme."
  },
  {
    "id": "store.sql_session.analytics_session_count.app_error",
    "translation": "Unable to count the sessions."
  },
  {
    "id": "store.sql_session.get.app_error",
    "translation": "We encountered an error finding the session."
  },
  {
    "id": "store.sql_session.get_sessions.app_error",
    "translation": "We encountered an error while finding user sessions."
  },
  {
    "id": "store.sql_session.permanent_delete_sessions_by_user.app_error",
    "translation": "Unable to remove all the sessions for the user."
  },
  {
    "id": "store.sql_session.remove.app_error",
    "translation": "Unable to remove the session."
  },
  {
    "id": "store.sql_session.remove_all_sessions_for_team.app_error",
    "translation": "Unable to remove all the sessions."
  },
  {
    "id": "store.sql_session.save.app_error",
    "translation": "Unable to save the session."
  },
  {
    "id": "store.sql_session.save.existing.app_error",
    "translation": "Unable to update existing session."
  },
  {
    "id": "store.sql_session.update_device_id.app_error",
    "translation": "Unable to update the device id."
  },
  {
    "id": "store.sql_session.update_expires_at.app_error",
    "translation": "Unable to update expires_at."
  },
  {
    "id": "store.sql_session.update_last_activity.app_error",
    "translation": "Unable to update the last_activity_at."
  },
  {
    "id": "store.sql_session.update_props.app_error",
    "translation": "Unable to update session props."
  },
  {
    "id": "store.sql_session.update_roles.app_error",
    "translation": "Unable to update the roles."
  },
  {
    "id": "store.sql_status.get.app_error",
    "translation": "Encountered an error retrieving the status."
  },
  {
    "id": "store.sql_status.get.missing.app_error",
    "translation": "No entry for that status exists."
  },
  {
    "id": "store.sql_status.get_total_active_users_count.app_error",
    "translation": "We could not count the active users."
  },
  {
    "id": "store.sql_status.reset_all.app_error",
    "translation": "Encountered an error resetting all the statuses."
  },
  {
    "id": "store.sql_status.save.app_error",
    "translation": "Encountered an error saving the status."
  },
  {
    "id": "store.sql_status.update.app_error",
    "translation": "Encountered an error updating the status."
  },
  {
    "id": "store.sql_status.update_last_activity_at.app_error",
    "translation": "Unable to update the last activity date and time of the user."
  },
  {
    "id": "store.sql_system.get.app_error",
    "translation": "We encountered an error finding the system properties."
  },
  {
    "id": "store.sql_system.get_by_name.app_error",
    "translation": "Unable to find the system variable."
  },
  {
    "id": "store.sql_system.permanent_delete_by_name.app_error",
    "translation": "We could not permanently delete the system table entry."
  },
  {
    "id": "store.sql_system.save.app_error",
    "translation": "We encountered an error saving the system property."
  },
  {
    "id": "store.sql_system.save.commit_transaction.app_error",
    "translation": "Failed to commit the database transaction."
  },
  {
    "id": "store.sql_system.update.app_error",
    "translation": "We encountered an error updating the system property."
  },
  {
    "id": "store.sql_team.analytics_get_team_count_for_scheme.app_error",
    "translation": "Unable to get the channel count for the scheme."
  },
  {
    "id": "store.sql_team.analytics_private_team_count.app_error",
    "translation": "Unable to count the private teams."
  },
  {
    "id": "store.sql_team.analytics_public_team_count.app_error",
    "translation": "Unable to count the public teams."
  },
  {
    "id": "store.sql_team.analytics_team_count.app_error",
    "translation": "Unable to count the teams."
  },
  {
    "id": "store.sql_team.clear_all_custom_role_assignments.commit_transaction.app_error",
    "translation": "Failed to commit the database transaction."
  },
  {
    "id": "store.sql_team.clear_all_custom_role_assignments.open_transaction.app_error",
    "translation": "Failed to begin the database transaction."
  },
  {
    "id": "store.sql_team.clear_all_custom_role_assignments.select.app_error",
    "translation": "Failed to retrieve the team members."
  },
  {
    "id": "store.sql_team.clear_all_custom_role_assignments.update.app_error",
    "translation": "Failed to update the team member."
  },
  {
    "id": "store.sql_team.get.find.app_error",
    "translation": "Unable to find the existing team."
  },
  {
    "id": "store.sql_team.get.finding.app_error",
    "translation": "We encountered an error finding the team."
  },
  {
    "id": "store.sql_team.get_active_member_count.app_error",
    "translation": "Unable to count the team members."
  },
  {
    "id": "store.sql_team.get_all.app_error",
    "translation": "We could not get all teams."
  },
  {
    "id": "store.sql_team.get_all_private_team_listing.app_error",
    "translation": "We could not get all private teams."
  },
  {
    "id": "store.sql_team.get_all_team_listing.app_error",
    "translation": "We could not get all teams."
  },
  {
    "id": "store.sql_team.get_by_invite_id.find.app_error",
    "translation": "Unable to find the existing team."
  },
  {
    "id": "store.sql_team.get_by_invite_id.finding.app_error",
    "translation": "Unable to find the existing team."
  },
  {
    "id": "store.sql_team.get_by_name.app_error",
    "translation": "Unable to find the existing team."
  },
  {
    "id": "store.sql_team.get_by_name.missing.app_error",
    "translation": "Unable to find the existing team."
  },
  {
    "id": "store.sql_team.get_by_names.app_error",
    "translation": "Unable to get the teams by names"
  },
  {
    "id": "store.sql_team.get_by_names.missing.app_error",
    "translation": "Unable to find some of the requested teams"
  },
  {
    "id": "store.sql_team.get_by_scheme.app_error",
    "translation": "Unable to get the channels for the provided scheme."
  },
  {
    "id": "store.sql_team.get_member.app_error",
    "translation": "Unable to get the team member."
  },
  {
    "id": "store.sql_team.get_member.missing.app_error",
    "translation": "No team member found for that user ID and team ID."
  },
  {
    "id": "store.sql_team.get_member_count.app_error",
    "translation": "Unable to count the team members."
  },
  {
    "id": "store.sql_team.get_members.app_error",
    "translation": "Unable to get the team members."
  },
  {
    "id": "store.sql_team.get_members_by_ids.app_error",
    "translation": "Unable to get the team members."
  },
  {
    "id": "store.sql_team.get_unread.app_error",
    "translation": "Unable to get the teams unread messages."
  },
  {
    "id": "store.sql_team.get_user_team_ids.app_error",
    "translation": "Unable to get the list of teams of a user."
  },
  {
    "id": "store.sql_team.migrate_team_members.commit_transaction.app_error",
    "translation": "Failed to commit the database transaction."
  },
  {
    "id": "store.sql_team.migrate_team_members.open_transaction.app_error",
    "translation": "Failed to open the database transaction."
  },
  {
    "id": "store.sql_team.migrate_team_members.select.app_error",
    "translation": " Failed to select the batch of team members."
  },
  {
    "id": "store.sql_team.migrate_team_members.update.app_error",
    "translation": "Failed to update the team member."
  },
  {
    "id": "store.sql_team.permanent_delete.app_error",
    "translation": "Unable to delete the existing team."
  },
  {
    "id": "store.sql_team.remove_member.app_error",
    "translation": "Unable to remove the team member."
  },
  {
    "id": "store.sql_team.reset_all_team_schemes.app_error",
    "translation": "We could not reset the team schemes."
  },
  {
    "id": "store.sql_team.save.app_error",
    "translation": "Unable to save the team."
  },
  {
    "id": "store.sql_team.save.domain_exists.app_error",
    "translation": "A team with that name already exists."
  },
  {
    "id": "store.sql_team.save.existing.app_error",
    "translation": "Must call update for existing team."
  },
  {
    "id": "store.sql_team.save_member.exists.app_error",
    "translation": "A team member with that ID already exists."
  },
  {
    "id": "store.sql_team.save_member.save.app_error",
    "translation": "Unable to save the team member."
  },
  {
    "id": "store.sql_team.search_all_team.app_error",
    "translation": "We encountered an error searching teams."
  },
  {
    "id": "store.sql_team.search_open_team.app_error",
    "translation": "We encountered an error searching open teams."
  },
  {
    "id": "store.sql_team.search_private_team.app_error",
    "translation": "We encountered an error searching private teams."
  },
  {
    "id": "store.sql_team.update.app_error",
    "translation": "Unable to update the team."
  },
  {
    "id": "store.sql_team.update.find.app_error",
    "translation": "Unable to find the existing team to update."
  },
  {
    "id": "store.sql_team.update.finding.app_error",
    "translation": "We encountered an error finding the team."
  },
  {
    "id": "store.sql_team.update.updating.app_error",
    "translation": "We encountered an error updating the team."
  },
  {
    "id": "store.sql_team.update_last_team_icon_update.app_error",
    "translation": "Unable to update the date of the last team icon update."
  },
  {
    "id": "store.sql_team.user_belongs_to_teams.app_error",
    "translation": "Unable to determine if the user belongs to a list of teams."
  },
  {
    "id": "store.sql_user.analytics_daily_active_users.app_error",
    "translation": "Unable to get the active users during the requested period."
  },
  {
    "id": "store.sql_user.analytics_get_inactive_users_count.app_error",
    "translation": "We could not count the inactive users."
  },
  {
    "id": "store.sql_user.analytics_get_system_admin_count.app_error",
    "translation": "Unable to get the system admin count."
  },
  {
    "id": "store.sql_user.app_error",
    "translation": "Failed to build query."
  },
  {
    "id": "store.sql_user.clear_all_custom_role_assignments.commit_transaction.app_error",
    "translation": "Failed to commit the database transaction."
  },
  {
    "id": "store.sql_user.clear_all_custom_role_assignments.open_transaction.app_error",
    "translation": "Failed to begin the database transaction."
  },
  {
    "id": "store.sql_user.clear_all_custom_role_assignments.select.app_error",
    "translation": "Failed to retrieve the users."
  },
  {
    "id": "store.sql_user.clear_all_custom_role_assignments.update.app_error",
    "translation": "Failed to update the user."
  },
  {
    "id": "store.sql_user.count.app_error",
    "translation": "UserCountOptions don't make sense."
  },
  {
    "id": "store.sql_user.demote_user_to_guest.channel_members_update.app_error",
    "translation": "Failed to update the user channels memberships."
  },
  {
    "id": "store.sql_user.demote_user_to_guest.commit_transaction.app_error",
    "translation": "Failed to commit the database transaction."
  },
  {
    "id": "store.sql_user.demote_user_to_guest.open_transaction.app_error",
    "translation": "Failed to begin the database transaction."
  },
  {
    "id": "store.sql_user.demote_user_to_guest.team_members_update.app_error",
    "translation": "Failed to update the user teams memberships."
  },
  {
    "id": "store.sql_user.demote_user_to_guest.user_update.app_error",
    "translation": "Failed to update the user."
  },
  {
    "id": "store.sql_user.get.app_error",
    "translation": "We encountered an error finding the account."
  },
  {
    "id": "store.sql_user.get_by_auth.missing_account.app_error",
    "translation": "Unable to find an existing account matching your authentication type for this team. This team may require an invite from the team owner to join."
  },
  {
    "id": "store.sql_user.get_by_auth.other.app_error",
    "translation": "We encountered an error trying to find the account by authentication type."
  },
  {
    "id": "store.sql_user.get_by_username.app_error",
    "translation": "Unable to find an existing account matching your username for this team. This team may require an invite from the team owner to join."
  },
  {
    "id": "store.sql_user.get_for_login.app_error",
    "translation": "Unable to find an existing account matching your credentials. This team may require an invite from the team owner to join."
  },
  {
    "id": "store.sql_user.get_for_login.multiple_users",
    "translation": "We found multiple users matching your credentials and were unable to log you in. Please contact an administrator."
  },
  {
    "id": "store.sql_user.get_known_users.get_users.app_error",
    "translation": "Unable to get know users from the database."
  },
  {
    "id": "store.sql_user.get_new_users.app_error",
    "translation": "We encountered an error while finding the new users."
  },
  {
    "id": "store.sql_user.get_profile_by_group_channel_ids_for_user.app_error",
    "translation": "We encountered an error while finding user profiles."
  },
  {
    "id": "store.sql_user.get_profiles.app_error",
    "translation": "We encountered an error while finding user profiles."
  },
  {
    "id": "store.sql_user.get_recently_active_users.app_error",
    "translation": "We encountered an error while finding the recently active users."
  },
  {
    "id": "store.sql_user.get_sysadmin_profiles.app_error",
    "translation": "We encountered an error while finding user profiles."
  },
  {
    "id": "store.sql_user.get_system_install_date.app_error",
    "translation": "Unable to infer the system date based on the first user creation date."
  },
  {
    "id": "store.sql_user.get_total_users_count.app_error",
    "translation": "We could not count the users."
  },
  {
    "id": "store.sql_user.get_unread_count.app_error",
    "translation": "We could not get the unread message count for the user."
  },
  {
    "id": "store.sql_user.get_unread_count_for_channel.app_error",
    "translation": "We could not get the unread message count for the user and channel."
  },
  {
    "id": "store.sql_user.get_users_batch_for_indexing.get_channel_members.app_error",
    "translation": "Unable to get the channel members for the users batch for indexing."
  },
  {
    "id": "store.sql_user.get_users_batch_for_indexing.get_team_members.app_error",
    "translation": "Unable to get the team members for the users batch for indexing."
  },
  {
    "id": "store.sql_user.get_users_batch_for_indexing.get_users.app_error",
    "translation": "Unable to get the users batch for indexing."
  },
  {
    "id": "store.sql_user.missing_account.const",
    "translation": "Unable to find the user."
  },
  {
    "id": "store.sql_user.permanent_delete.app_error",
    "translation": "Unable to delete the existing account."
  },
  {
    "id": "store.sql_user.promote_guest.channel_members_update.app_error",
    "translation": "Failed to update the user channels memberships."
  },
  {
    "id": "store.sql_user.promote_guest.commit_transaction.app_error",
    "translation": "Failed to commit the database transaction."
  },
  {
    "id": "store.sql_user.promote_guest.open_transaction.app_error",
    "translation": "Failed to begin the database transaction."
  },
  {
    "id": "store.sql_user.promote_guest.team_members_update.app_error",
    "translation": "Failed to update the user teams memberships."
  },
  {
    "id": "store.sql_user.promote_guest.user_update.app_error",
    "translation": "Failed to update the user."
  },
  {
    "id": "store.sql_user.save.app_error",
    "translation": "Unable to save the account."
  },
  {
    "id": "store.sql_user.save.email_exists.app_error",
    "translation": "An account with that email already exists."
  },
  {
    "id": "store.sql_user.save.email_exists.ldap_app_error",
    "translation": "This account does not use AD/LDAP authentication. Please sign in using email and password."
  },
  {
    "id": "store.sql_user.save.email_exists.saml_app_error",
    "translation": "This account does not use SAML authentication. Please sign in using email and password."
  },
  {
    "id": "store.sql_user.save.existing.app_error",
    "translation": "Must call update for existing user."
  },
  {
    "id": "store.sql_user.save.max_accounts.app_error",
    "translation": "This team has reached the maximum number of allowed accounts. Contact your System Administrator to set a higher limit."
  },
  {
    "id": "store.sql_user.save.member_count.app_error",
    "translation": "Failed to get current team member count."
  },
  {
    "id": "store.sql_user.save.username_exists.app_error",
    "translation": "An account with that username already exists."
  },
  {
    "id": "store.sql_user.save.username_exists.ldap_app_error",
    "translation": "An account with that username already exists. Please contact your Administrator."
  },
  {
    "id": "store.sql_user.save.username_exists.saml_app_error",
    "translation": "An account with that username already exists. Please contact your Administrator."
  },
  {
    "id": "store.sql_user.search.app_error",
    "translation": "Unable to find any user matching the search parameters."
  },
  {
    "id": "store.sql_user.update.app_error",
    "translation": "Unable to update the account."
  },
  {
    "id": "store.sql_user.update.can_not_change_ldap.app_error",
    "translation": "Can not change fields set by AD/LDAP."
  },
  {
    "id": "store.sql_user.update.email_taken.app_error",
    "translation": "This email is already taken. Please choose another."
  },
  {
    "id": "store.sql_user.update.find.app_error",
    "translation": "Unable to find the existing account to update."
  },
  {
    "id": "store.sql_user.update.finding.app_error",
    "translation": "We encountered an error finding the account."
  },
  {
    "id": "store.sql_user.update.updating.app_error",
    "translation": "We encountered an error updating the account."
  },
  {
    "id": "store.sql_user.update.username_taken.app_error",
    "translation": "This username is already taken. Please choose another."
  },
  {
    "id": "store.sql_user.update_active_for_multiple_users.getting_changed_users.app_error",
    "translation": "Unable to get the list of deactivate guests ids."
  },
  {
    "id": "store.sql_user.update_active_for_multiple_users.updating.app_error",
    "translation": "Unable to deactivate guests."
  },
  {
    "id": "store.sql_user.update_auth_data.app_error",
    "translation": "Unable to update the auth data."
  },
  {
    "id": "store.sql_user.update_auth_data.email_exists.app_error",
    "translation": "Unable to switch account to {{.Service}}. An account using the email {{.Email}} already exists."
  },
  {
    "id": "store.sql_user.update_failed_pwd_attempts.app_error",
    "translation": "Unable to update the failed_attempts."
  },
  {
    "id": "store.sql_user.update_last_picture_update.app_error",
    "translation": "Unable to update the update_at."
  },
  {
    "id": "store.sql_user.update_mfa_active.app_error",
    "translation": "We encountered an error updating the user's MFA active status."
  },
  {
    "id": "store.sql_user.update_mfa_secret.app_error",
    "translation": "We encountered an error updating the user's MFA secret."
  },
  {
    "id": "store.sql_user.update_password.app_error",
    "translation": "Unable to update the user password."
  },
  {
    "id": "store.sql_user.update_update.app_error",
    "translation": "Unable to update the date of the last update of the user."
  },
  {
    "id": "store.sql_user.verify_email.app_error",
    "translation": "Unable to update verify email field."
  },
  {
    "id": "store.sql_user_access_token.delete.app_error",
    "translation": "Unable to delete the personal access token."
  },
  {
    "id": "store.sql_user_access_token.get.app_error",
    "translation": "Unable to get the personal access token."
  },
  {
    "id": "store.sql_user_access_token.get_all.app_error",
    "translation": "Unable to get all personal access tokens."
  },
  {
    "id": "store.sql_user_access_token.get_by_token.app_error",
    "translation": "Unable to get the personal access token by token."
  },
  {
    "id": "store.sql_user_access_token.get_by_user.app_error",
    "translation": "Unable to get the personal access tokens by user."
  },
  {
    "id": "store.sql_user_access_token.save.app_error",
    "translation": "Unable to save the personal access token."
  },
  {
    "id": "store.sql_user_access_token.search.app_error",
    "translation": "We encountered an error searching user access tokens."
  },
  {
    "id": "store.sql_user_access_token.update_token_disable.app_error",
    "translation": "Unable to disable the access token."
  },
  {
    "id": "store.sql_user_access_token.update_token_enable.app_error",
    "translation": "Unable to enable the access token."
  },
  {
    "id": "store.sql_user_terms_of_service.delete.app_error",
    "translation": "Unable to delete terms of service."
  },
  {
    "id": "store.sql_user_terms_of_service.get_by_user.app_error",
    "translation": "Unable to fetch terms of service."
  },
  {
    "id": "store.sql_user_terms_of_service.get_by_user.no_rows.app_error",
    "translation": "No terms of service found."
  },
  {
    "id": "store.sql_user_terms_of_service.save.app_error",
    "translation": "Unable to save terms of service."
  },
  {
    "id": "store.sql_webhooks.analytics_incoming_count.app_error",
    "translation": "Unable to count the incoming webhooks."
  },
  {
    "id": "store.sql_webhooks.analytics_outgoing_count.app_error",
    "translation": "Unable to count the outgoing webhooks."
  },
  {
    "id": "store.sql_webhooks.delete_incoming.app_error",
    "translation": "Unable to delete the webhook."
  },
  {
    "id": "store.sql_webhooks.delete_outgoing.app_error",
    "translation": "Unable to delete the webhook."
  },
  {
    "id": "store.sql_webhooks.get_incoming.app_error",
    "translation": "Unable to get the webhook."
  },
  {
    "id": "store.sql_webhooks.get_incoming_by_channel.app_error",
    "translation": "Unable to get the webhooks."
  },
  {
    "id": "store.sql_webhooks.get_incoming_by_user.app_error",
    "translation": "Unable to get the webhook."
  },
  {
    "id": "store.sql_webhooks.get_outgoing.app_error",
    "translation": "Unable to get the webhook."
  },
  {
    "id": "store.sql_webhooks.get_outgoing_by_channel.app_error",
    "translation": "Unable to get the webhooks."
  },
  {
    "id": "store.sql_webhooks.get_outgoing_by_team.app_error",
    "translation": "Unable to get the webhooks."
  },
  {
    "id": "store.sql_webhooks.permanent_delete_incoming_by_channel.app_error",
    "translation": "Unable to delete the webhook."
  },
  {
    "id": "store.sql_webhooks.permanent_delete_incoming_by_user.app_error",
    "translation": "Unable to delete the webhook."
  },
  {
    "id": "store.sql_webhooks.permanent_delete_outgoing_by_channel.app_error",
    "translation": "Unable to delete the webhook."
  },
  {
    "id": "store.sql_webhooks.permanent_delete_outgoing_by_user.app_error",
    "translation": "Unable to delete the webhook."
  },
  {
    "id": "store.sql_webhooks.save_incoming.app_error",
    "translation": "Unable to save the IncomingWebhook."
  },
  {
    "id": "store.sql_webhooks.save_incoming.existing.app_error",
    "translation": "You cannot overwrite an existing IncomingWebhook."
  },
  {
    "id": "store.sql_webhooks.save_outgoing.app_error",
    "translation": "Unable to save the OutgoingWebhook."
  },
  {
    "id": "store.sql_webhooks.save_outgoing.override.app_error",
    "translation": "You cannot overwrite an existing OutgoingWebhook."
  },
  {
    "id": "store.sql_webhooks.update_incoming.app_error",
    "translation": "Unable to update the IncomingWebhook."
  },
  {
    "id": "store.sql_webhooks.update_outgoing.app_error",
    "translation": "Unable to update the webhook."
  },
  {
    "id": "store.update_error",
    "translation": "update error"
  },
  {
    "id": "system.message.name",
    "translation": "System"
  },
  {
    "id": "utils.file.list_directory.local.app_error",
    "translation": "Encountered an error listing directory from local server file storage."
  },
  {
    "id": "utils.file.list_directory.s3.app_error",
    "translation": "Encountered an error listing directory from S3."
  },
  {
    "id": "utils.file.remove_directory.local.app_error",
    "translation": "Encountered an error removing directory from local server file storage."
  },
  {
    "id": "utils.file.remove_directory.s3.app_error",
    "translation": "Encountered an error removing directory from S3."
  },
  {
    "id": "utils.file.remove_file.local.app_error",
    "translation": "Encountered an error removing file from local server file storage."
  },
  {
    "id": "utils.file.remove_file.s3.app_error",
    "translation": "Encountered an error removing file from S3."
  },
  {
    "id": "utils.mail.connect_smtp.helo.app_error",
    "translation": "Failed to set HELO."
  },
  {
    "id": "utils.mail.connect_smtp.open.app_error",
    "translation": "Failed to open connection."
  },
  {
    "id": "utils.mail.connect_smtp.open_tls.app_error",
    "translation": "Failed to open TLS connection."
  },
  {
    "id": "utils.mail.new_client.auth.app_error",
    "translation": "Failed to authenticate on SMTP server."
  },
  {
    "id": "utils.mail.sendMail.attachments.write_error",
    "translation": "Failed to write attachment to email"
  },
  {
    "id": "utils.mail.send_mail.close.app_error",
    "translation": "Failed to close connection to SMTP server."
  },
  {
    "id": "utils.mail.send_mail.from_address.app_error",
    "translation": "Error setting \"From Address\""
  },
  {
    "id": "utils.mail.send_mail.msg.app_error",
    "translation": "Failed to write email message."
  },
  {
    "id": "utils.mail.send_mail.msg_data.app_error",
    "translation": "Failed to add email message data."
  },
  {
    "id": "utils.mail.send_mail.to_address.app_error",
    "translation": "Error setting \"To Address\"."
  },
  {
    "id": "web.command_webhook.command.app_error",
    "translation": "Couldn't find the command."
  },
  {
    "id": "web.command_webhook.invalid.app_error",
    "translation": "Invalid webhook."
  },
  {
    "id": "web.command_webhook.parse.app_error",
    "translation": "Unable to parse incoming data."
  },
  {
    "id": "web.error.unsupported_browser.browser_get_latest.chrome",
    "translation": "Get the latest Chrome browser"
  },
  {
    "id": "web.error.unsupported_browser.browser_get_latest.firefox",
    "translation": "Get the latest Firefox browser"
  },
  {
    "id": "web.error.unsupported_browser.browser_get_latest.safari",
    "translation": "Get the latest Safari browser"
  },
  {
    "id": "web.error.unsupported_browser.browser_title.chrome",
    "translation": "Google Chrome"
  },
  {
    "id": "web.error.unsupported_browser.browser_title.edge",
    "translation": "Microsoft Edge"
  },
  {
    "id": "web.error.unsupported_browser.browser_title.firefox",
    "translation": "Firefox"
  },
  {
    "id": "web.error.unsupported_browser.browser_title.safari",
    "translation": "Safari"
  },
  {
    "id": "web.error.unsupported_browser.download",
    "translation": "Download the App"
  },
  {
    "id": "web.error.unsupported_browser.download_app_or_upgrade_browser",
    "translation": "Download the Mattermost app or use a supported browser for a better experience."
  },
  {
    "id": "web.error.unsupported_browser.download_the_app",
    "translation": "Download the App"
  },
  {
    "id": "web.error.unsupported_browser.install_guide.mac",
    "translation": "Install Guide"
  },
  {
    "id": "web.error.unsupported_browser.install_guide.windows",
    "translation": "Install Guide"
  },
  {
    "id": "web.error.unsupported_browser.learn_more",
    "translation": "Learn more about supported browsers."
  },
  {
    "id": "web.error.unsupported_browser.min_browser_version.chrome",
    "translation": "Version 61+"
  },
  {
    "id": "web.error.unsupported_browser.min_browser_version.edge",
    "translation": "Version 44+"
  },
  {
    "id": "web.error.unsupported_browser.min_browser_version.firefox",
    "translation": "Version 60+"
  },
  {
    "id": "web.error.unsupported_browser.min_browser_version.safari",
    "translation": "Version 12+"
  },
  {
    "id": "web.error.unsupported_browser.min_os_version.mac",
    "translation": "macOS 10.9+"
  },
  {
    "id": "web.error.unsupported_browser.min_os_version.windows",
    "translation": "Windows 7+"
  },
  {
    "id": "web.error.unsupported_browser.no_longer_support",
    "translation": "This browser is no longer supported by Mattermost"
  },
  {
    "id": "web.error.unsupported_browser.no_longer_support_version",
    "translation": "This version of your browser is no longer supported by Mattermost"
  },
  {
    "id": "web.error.unsupported_browser.open_system_browser.edge",
    "translation": "Open Edge"
  },
  {
    "id": "web.error.unsupported_browser.system_browser_make_default",
    "translation": "Make default"
  },
  {
    "id": "web.error.unsupported_browser.system_browser_or",
    "translation": "or"
  },
  {
    "id": "web.get_access_token.internal_saving.app_error",
    "translation": "Unable to update the user access data."
  },
  {
    "id": "web.incoming_webhook.channel.app_error",
    "translation": "Couldn't find the channel."
  },
  {
    "id": "web.incoming_webhook.channel_locked.app_error",
    "translation": "This webhook is not permitted to post to the requested channel."
  },
  {
    "id": "web.incoming_webhook.disabled.app_error",
    "translation": "Incoming webhooks have been disabled by the system admin."
  },
  {
    "id": "web.incoming_webhook.invalid.app_error",
    "translation": "Invalid webhook."
  },
  {
    "id": "web.incoming_webhook.parse.app_error",
    "translation": "Unable to parse incoming data."
  },
  {
    "id": "web.incoming_webhook.permissions.app_error",
    "translation": "Inappropriate channel permissions."
  },
  {
    "id": "web.incoming_webhook.split_props_length.app_error",
    "translation": "Unable to split webhook props into {{.Max}} character parts."
  },
  {
    "id": "web.incoming_webhook.text.app_error",
    "translation": "No text specified."
  },
  {
    "id": "web.incoming_webhook.user.app_error",
    "translation": "Couldn't find the user."
  }
]<|MERGE_RESOLUTION|>--- conflicted
+++ resolved
@@ -6399,7 +6399,6 @@
     "translation": "Unable to update the materialized public channel."
   },
   {
-<<<<<<< HEAD
     "id": "store.sql_channel.sidebar_categories.app_error",
     "translation": "Failed to insert record to database."
   },
@@ -6420,40 +6419,6 @@
     "translation": "Failed to open the database transaction."
   },
   {
-    "id": "store.sql_channel.update.app_error",
-    "translation": "Unable to update the channel."
-  },
-  {
-    "id": "store.sql_channel.update.archived_channel.app_error",
-    "translation": "You can not modify an archived channel."
-  },
-  {
-    "id": "store.sql_channel.update.commit_transaction.app_error",
-    "translation": "Unable to commit transaction."
-  },
-  {
-    "id": "store.sql_channel.update.exists.app_error",
-    "translation": "A channel with that handle already exists."
-  },
-  {
-    "id": "store.sql_channel.update.open_transaction.app_error",
-    "translation": "Unable to open transaction."
-  },
-  {
-    "id": "store.sql_channel.update.previously.app_error",
-    "translation": "A channel with that handle was previously created."
-  },
-  {
-    "id": "store.sql_channel.update.updating.app_error",
-    "translation": "We encountered an error updating the channel."
-  },
-  {
-    "id": "store.sql_channel.update.upsert_public_channel.app_error",
-    "translation": "Unable to upsert materialized public channel."
-  },
-  {
-=======
->>>>>>> 7bba8db6
     "id": "store.sql_channel.update_last_viewed_at.app_error",
     "translation": "Unable to update the last viewed at time."
   },
