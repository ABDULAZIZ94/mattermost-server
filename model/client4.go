// Copyright (c) 2015-present Mattermost, Inc. All Rights Reserved.
// See LICENSE.txt for license information.

package model

import (
	"bytes"
	"encoding/json"
	"fmt"
	"io"
	"io/ioutil"
	"mime/multipart"
	"net/http"
	"net/url"
	"strconv"
	"strings"
	"time"
)

const (
	HEADER_REQUEST_ID         = "X-Request-ID"
	HEADER_VERSION_ID         = "X-Version-ID"
	HEADER_CLUSTER_ID         = "X-Cluster-ID"
	HEADER_ETAG_SERVER        = "ETag"
	HEADER_ETAG_CLIENT        = "If-None-Match"
	HEADER_FORWARDED          = "X-Forwarded-For"
	HEADER_REAL_IP            = "X-Real-IP"
	HEADER_FORWARDED_PROTO    = "X-Forwarded-Proto"
	HEADER_TOKEN              = "token"
	HEADER_CSRF_TOKEN         = "X-CSRF-Token"
	HEADER_BEARER             = "BEARER"
	HEADER_AUTH               = "Authorization"
	HEADER_REQUESTED_WITH     = "X-Requested-With"
	HEADER_REQUESTED_WITH_XML = "XMLHttpRequest"
	STATUS                    = "status"
	STATUS_OK                 = "OK"
	STATUS_FAIL               = "FAIL"
	STATUS_UNHEALTHY          = "UNHEALTHY"
	STATUS_REMOVE             = "REMOVE"

	CLIENT_DIR = "client"

	API_URL_SUFFIX_V1 = "/api/v1"
	API_URL_SUFFIX_V4 = "/api/v4"
	API_URL_SUFFIX    = API_URL_SUFFIX_V4
)

type Response struct {
	StatusCode    int
	Error         *AppError
	RequestId     string
	Etag          string
	ServerVersion string
	Header        http.Header
}

type Client4 struct {
	Url        string       // The location of the server, for example  "http://localhost:8065"
	ApiUrl     string       // The api location of the server, for example "http://localhost:8065/api/v4"
	HttpClient *http.Client // The http client
	AuthToken  string
	AuthType   string
	HttpHeader map[string]string // Headers to be copied over for each request

	// TrueString is the string value sent to the server for true boolean query parameters.
	trueString string

	// FalseString is the string value sent to the server for false boolean query parameters.
	falseString string
}

// SetBoolString is a helper method for overriding how true and false query string parameters are
// sent to the server.
//
// This method is only exposed for testing. It is never necessary to configure these values
// in production.
func (c *Client4) SetBoolString(value bool, valueStr string) {
	if value {
		c.trueString = valueStr
	} else {
		c.falseString = valueStr
	}
}

// boolString builds the query string parameter for boolean values.
func (c *Client4) boolString(value bool) string {
	if value && c.trueString != "" {
		return c.trueString
	} else if !value && c.falseString != "" {
		return c.falseString
	}

	if value {
		return "true"
	} else {
		return "false"
	}
}

func closeBody(r *http.Response) {
	if r.Body != nil {
		_, _ = io.Copy(ioutil.Discard, r.Body)
		_ = r.Body.Close()
	}
}

// Must is a convenience function used for testing.
func (c *Client4) Must(result interface{}, resp *Response) interface{} {
	if resp.Error != nil {
		time.Sleep(time.Second)
		panic(resp.Error)
	}

	return result
}

func NewAPIv4Client(url string) *Client4 {
	return &Client4{url, url + API_URL_SUFFIX, &http.Client{}, "", "", map[string]string{}, "", ""}
}

func BuildErrorResponse(r *http.Response, err *AppError) *Response {
	var statusCode int
	var header http.Header
	if r != nil {
		statusCode = r.StatusCode
		header = r.Header
	} else {
		statusCode = 0
		header = make(http.Header)
	}

	return &Response{
		StatusCode: statusCode,
		Error:      err,
		Header:     header,
	}
}

func BuildResponse(r *http.Response) *Response {
	return &Response{
		StatusCode:    r.StatusCode,
		RequestId:     r.Header.Get(HEADER_REQUEST_ID),
		Etag:          r.Header.Get(HEADER_ETAG_SERVER),
		ServerVersion: r.Header.Get(HEADER_VERSION_ID),
		Header:        r.Header,
	}
}

func (c *Client4) SetToken(token string) {
	c.AuthToken = token
	c.AuthType = HEADER_BEARER
}

// MockSession is deprecated in favour of SetToken
func (c *Client4) MockSession(token string) {
	c.SetToken(token)
}

func (c *Client4) SetOAuthToken(token string) {
	c.AuthToken = token
	c.AuthType = HEADER_TOKEN
}

func (c *Client4) ClearOAuthToken() {
	c.AuthToken = ""
	c.AuthType = HEADER_BEARER
}

func (c *Client4) GetUsersRoute() string {
	return "/users"
}

func (c *Client4) GetUserRoute(userId string) string {
	return fmt.Sprintf(c.GetUsersRoute()+"/%v", userId)
}

func (c *Client4) GetUserAccessTokensRoute() string {
	return fmt.Sprintf(c.GetUsersRoute() + "/tokens")
}

func (c *Client4) GetUserAccessTokenRoute(tokenId string) string {
	return fmt.Sprintf(c.GetUsersRoute()+"/tokens/%v", tokenId)
}

func (c *Client4) GetUserByUsernameRoute(userName string) string {
	return fmt.Sprintf(c.GetUsersRoute()+"/username/%v", userName)
}

func (c *Client4) GetUserByEmailRoute(email string) string {
	return fmt.Sprintf(c.GetUsersRoute()+"/email/%v", email)
}

func (c *Client4) GetBotsRoute() string {
	return "/bots"
}

func (c *Client4) GetBotRoute(botUserId string) string {
	return fmt.Sprintf("%s/%s", c.GetBotsRoute(), botUserId)
}

func (c *Client4) GetTeamsRoute() string {
	return "/teams"
}

func (c *Client4) GetTeamRoute(teamId string) string {
	return fmt.Sprintf(c.GetTeamsRoute()+"/%v", teamId)
}

func (c *Client4) GetTeamAutoCompleteCommandsRoute(teamId string) string {
	return fmt.Sprintf(c.GetTeamsRoute()+"/%v/commands/autocomplete", teamId)
}

func (c *Client4) GetTeamByNameRoute(teamName string) string {
	return fmt.Sprintf(c.GetTeamsRoute()+"/name/%v", teamName)
}

func (c *Client4) GetTeamMemberRoute(teamId, userId string) string {
	return fmt.Sprintf(c.GetTeamRoute(teamId)+"/members/%v", userId)
}

func (c *Client4) GetTeamMembersRoute(teamId string) string {
	return fmt.Sprintf(c.GetTeamRoute(teamId) + "/members")
}

func (c *Client4) GetTeamStatsRoute(teamId string) string {
	return fmt.Sprintf(c.GetTeamRoute(teamId) + "/stats")
}

func (c *Client4) GetTeamImportRoute(teamId string) string {
	return fmt.Sprintf(c.GetTeamRoute(teamId) + "/import")
}

func (c *Client4) GetChannelsRoute() string {
	return "/channels"
}

func (c *Client4) GetChannelsForTeamRoute(teamId string) string {
	return fmt.Sprintf(c.GetTeamRoute(teamId) + "/channels")
}

func (c *Client4) GetChannelRoute(channelId string) string {
	return fmt.Sprintf(c.GetChannelsRoute()+"/%v", channelId)
}

func (c *Client4) GetChannelByNameRoute(channelName, teamId string) string {
	return fmt.Sprintf(c.GetTeamRoute(teamId)+"/channels/name/%v", channelName)
}

func (c *Client4) GetChannelsForTeamForUserRoute(teamId, userId string, includeDeleted bool) string {
	route := fmt.Sprintf(c.GetUserRoute(userId) + c.GetTeamRoute(teamId) + "/channels")
	if includeDeleted {
		query := fmt.Sprintf("?include_deleted=%v", includeDeleted)
		return route + query
	}
	return route
}

func (c *Client4) GetChannelByNameForTeamNameRoute(channelName, teamName string) string {
	return fmt.Sprintf(c.GetTeamByNameRoute(teamName)+"/channels/name/%v", channelName)
}

func (c *Client4) GetChannelMembersRoute(channelId string) string {
	return fmt.Sprintf(c.GetChannelRoute(channelId) + "/members")
}

func (c *Client4) GetChannelMemberRoute(channelId, userId string) string {
	return fmt.Sprintf(c.GetChannelMembersRoute(channelId)+"/%v", userId)
}

func (c *Client4) GetPostsRoute() string {
	return "/posts"
}

func (c *Client4) GetPostsEphemeralRoute() string {
	return "/posts/ephemeral"
}

func (c *Client4) GetConfigRoute() string {
	return "/config"
}

func (c *Client4) GetLicenseRoute() string {
	return "/license"
}

func (c *Client4) GetPostRoute(postId string) string {
	return fmt.Sprintf(c.GetPostsRoute()+"/%v", postId)
}

func (c *Client4) GetFilesRoute() string {
	return "/files"
}

func (c *Client4) GetFileRoute(fileId string) string {
	return fmt.Sprintf(c.GetFilesRoute()+"/%v", fileId)
}

func (c *Client4) GetPluginsRoute() string {
	return "/plugins"
}

func (c *Client4) GetPluginRoute(pluginId string) string {
	return fmt.Sprintf(c.GetPluginsRoute()+"/%v", pluginId)
}

func (c *Client4) GetSystemRoute() string {
	return "/system"
}

func (c *Client4) GetTestEmailRoute() string {
	return "/email/test"
}

func (c *Client4) GetTestSiteURLRoute() string {
	return "/site_url/test"
}

func (c *Client4) GetTestS3Route() string {
	return "/file/s3_test"
}

func (c *Client4) GetDatabaseRoute() string {
	return "/database"
}

func (c *Client4) GetCacheRoute() string {
	return "/caches"
}

func (c *Client4) GetClusterRoute() string {
	return "/cluster"
}

func (c *Client4) GetIncomingWebhooksRoute() string {
	return "/hooks/incoming"
}

func (c *Client4) GetIncomingWebhookRoute(hookID string) string {
	return fmt.Sprintf(c.GetIncomingWebhooksRoute()+"/%v", hookID)
}

func (c *Client4) GetComplianceReportsRoute() string {
	return "/compliance/reports"
}

func (c *Client4) GetComplianceReportRoute(reportId string) string {
	return fmt.Sprintf("/compliance/reports/%v", reportId)
}

func (c *Client4) GetOutgoingWebhooksRoute() string {
	return "/hooks/outgoing"
}

func (c *Client4) GetOutgoingWebhookRoute(hookID string) string {
	return fmt.Sprintf(c.GetOutgoingWebhooksRoute()+"/%v", hookID)
}

func (c *Client4) GetPreferencesRoute(userId string) string {
	return fmt.Sprintf(c.GetUserRoute(userId) + "/preferences")
}

func (c *Client4) GetUserStatusRoute(userId string) string {
	return fmt.Sprintf(c.GetUserRoute(userId) + "/status")
}

func (c *Client4) GetUserStatusesRoute() string {
	return fmt.Sprintf(c.GetUsersRoute() + "/status")
}

func (c *Client4) GetSamlRoute() string {
	return "/saml"
}

func (c *Client4) GetLdapRoute() string {
	return "/ldap"
}

func (c *Client4) GetBrandRoute() string {
	return "/brand"
}

func (c *Client4) GetDataRetentionRoute() string {
	return "/data_retention"
}

func (c *Client4) GetElasticsearchRoute() string {
	return "/elasticsearch"
}

func (c *Client4) GetBleveRoute() string {
	return "/bleve"
}

func (c *Client4) GetCommandsRoute() string {
	return "/commands"
}

func (c *Client4) GetCommandRoute(commandId string) string {
	return fmt.Sprintf(c.GetCommandsRoute()+"/%v", commandId)
}

func (c *Client4) GetCommandMoveRoute(commandId string) string {
	return fmt.Sprintf(c.GetCommandsRoute()+"/%v/move", commandId)
}

func (c *Client4) GetEmojisRoute() string {
	return "/emoji"
}

func (c *Client4) GetEmojiRoute(emojiId string) string {
	return fmt.Sprintf(c.GetEmojisRoute()+"/%v", emojiId)
}

func (c *Client4) GetEmojiByNameRoute(name string) string {
	return fmt.Sprintf(c.GetEmojisRoute()+"/name/%v", name)
}

func (c *Client4) GetReactionsRoute() string {
	return "/reactions"
}

func (c *Client4) GetOAuthAppsRoute() string {
	return "/oauth/apps"
}

func (c *Client4) GetOAuthAppRoute(appId string) string {
	return fmt.Sprintf("/oauth/apps/%v", appId)
}

func (c *Client4) GetOpenGraphRoute() string {
	return "/opengraph"
}

func (c *Client4) GetJobsRoute() string {
	return "/jobs"
}

func (c *Client4) GetRolesRoute() string {
	return "/roles"
}

func (c *Client4) GetSchemesRoute() string {
	return "/schemes"
}

func (c *Client4) GetSchemeRoute(id string) string {
	return c.GetSchemesRoute() + fmt.Sprintf("/%v", id)
}

func (c *Client4) GetAnalyticsRoute() string {
	return "/analytics"
}

func (c *Client4) GetTimezonesRoute() string {
	return fmt.Sprintf(c.GetSystemRoute() + "/timezones")
}

func (c *Client4) GetChannelSchemeRoute(channelId string) string {
	return fmt.Sprintf(c.GetChannelsRoute()+"/%v/scheme", channelId)
}

func (c *Client4) GetTeamSchemeRoute(teamId string) string {
	return fmt.Sprintf(c.GetTeamsRoute()+"/%v/scheme", teamId)
}

func (c *Client4) GetTotalUsersStatsRoute() string {
	return fmt.Sprintf(c.GetUsersRoute() + "/stats")
}

func (c *Client4) GetRedirectLocationRoute() string {
	return "/redirect_location"
}

func (c *Client4) GetServerBusyRoute() string {
	return "/server_busy"
}

func (c *Client4) GetUserTermsOfServiceRoute(userId string) string {
	return c.GetUserRoute(userId) + "/terms_of_service"
}

func (c *Client4) GetTermsOfServiceRoute() string {
	return "/terms_of_service"
}

func (c *Client4) GetGroupsRoute() string {
	return "/groups"
}

func (c *Client4) GetGroupRoute(groupID string) string {
	return fmt.Sprintf("%s/%s", c.GetGroupsRoute(), groupID)
}

func (c *Client4) GetGroupSyncableRoute(groupID, syncableID string, syncableType GroupSyncableType) string {
	return fmt.Sprintf("%s/%ss/%s", c.GetGroupRoute(groupID), strings.ToLower(syncableType.String()), syncableID)
}

func (c *Client4) GetGroupSyncablesRoute(groupID string, syncableType GroupSyncableType) string {
	return fmt.Sprintf("%s/%ss", c.GetGroupRoute(groupID), strings.ToLower(syncableType.String()))
}

func (c *Client4) DoApiGet(url string, etag string) (*http.Response, *AppError) {
	return c.DoApiRequest(http.MethodGet, c.ApiUrl+url, "", etag)
}

func (c *Client4) DoApiPost(url string, data string) (*http.Response, *AppError) {
	return c.DoApiRequest(http.MethodPost, c.ApiUrl+url, data, "")
}

func (c *Client4) doApiPostBytes(url string, data []byte) (*http.Response, *AppError) {
	return c.doApiRequestBytes(http.MethodPost, c.ApiUrl+url, data, "")
}

func (c *Client4) DoApiPut(url string, data string) (*http.Response, *AppError) {
	return c.DoApiRequest(http.MethodPut, c.ApiUrl+url, data, "")
}

func (c *Client4) doApiPutBytes(url string, data []byte) (*http.Response, *AppError) {
	return c.doApiRequestBytes(http.MethodPut, c.ApiUrl+url, data, "")
}

func (c *Client4) DoApiDelete(url string) (*http.Response, *AppError) {
	return c.DoApiRequest(http.MethodDelete, c.ApiUrl+url, "", "")
}

func (c *Client4) DoApiRequest(method, url, data, etag string) (*http.Response, *AppError) {
	return c.doApiRequestReader(method, url, strings.NewReader(data), etag)
}

func (c *Client4) doApiRequestBytes(method, url string, data []byte, etag string) (*http.Response, *AppError) {
	return c.doApiRequestReader(method, url, bytes.NewReader(data), etag)
}

func (c *Client4) doApiRequestReader(method, url string, data io.Reader, etag string) (*http.Response, *AppError) {
	rq, err := http.NewRequest(method, url, data)
	if err != nil {
		return nil, NewAppError(url, "model.client.connecting.app_error", nil, err.Error(), http.StatusBadRequest)
	}

	if len(etag) > 0 {
		rq.Header.Set(HEADER_ETAG_CLIENT, etag)
	}

	if len(c.AuthToken) > 0 {
		rq.Header.Set(HEADER_AUTH, c.AuthType+" "+c.AuthToken)
	}

	if c.HttpHeader != nil && len(c.HttpHeader) > 0 {
		for k, v := range c.HttpHeader {
			rq.Header.Set(k, v)
		}
	}

	rp, err := c.HttpClient.Do(rq)
	if err != nil || rp == nil {
		return nil, NewAppError(url, "model.client.connecting.app_error", nil, err.Error(), 0)
	}

	if rp.StatusCode == 304 {
		return rp, nil
	}

	if rp.StatusCode >= 300 {
		defer closeBody(rp)
		return rp, AppErrorFromJson(rp.Body)
	}

	return rp, nil
}

func (c *Client4) DoUploadFile(url string, data []byte, contentType string) (*FileUploadResponse, *Response) {
	return c.doUploadFile(url, bytes.NewReader(data), contentType, 0)
}

func (c *Client4) doUploadFile(url string, body io.Reader, contentType string, contentLength int64) (*FileUploadResponse, *Response) {
	rq, err := http.NewRequest("POST", c.ApiUrl+url, body)
	if err != nil {
		return nil, &Response{Error: NewAppError(url, "model.client.connecting.app_error", nil, err.Error(), http.StatusBadRequest)}
	}
	if contentLength != 0 {
		rq.ContentLength = contentLength
	}
	rq.Header.Set("Content-Type", contentType)

	if len(c.AuthToken) > 0 {
		rq.Header.Set(HEADER_AUTH, c.AuthType+" "+c.AuthToken)
	}

	rp, err := c.HttpClient.Do(rq)
	if err != nil || rp == nil {
		return nil, BuildErrorResponse(rp, NewAppError(url, "model.client.connecting.app_error", nil, err.Error(), 0))
	}
	defer closeBody(rp)

	if rp.StatusCode >= 300 {
		return nil, BuildErrorResponse(rp, AppErrorFromJson(rp.Body))
	}

	return FileUploadResponseFromJson(rp.Body), BuildResponse(rp)
}

func (c *Client4) DoEmojiUploadFile(url string, data []byte, contentType string) (*Emoji, *Response) {
	rq, err := http.NewRequest("POST", c.ApiUrl+url, bytes.NewReader(data))
	if err != nil {
		return nil, &Response{Error: NewAppError(url, "model.client.connecting.app_error", nil, err.Error(), http.StatusBadRequest)}
	}
	rq.Header.Set("Content-Type", contentType)

	if len(c.AuthToken) > 0 {
		rq.Header.Set(HEADER_AUTH, c.AuthType+" "+c.AuthToken)
	}

	rp, err := c.HttpClient.Do(rq)
	if err != nil || rp == nil {
		return nil, BuildErrorResponse(rp, NewAppError(url, "model.client.connecting.app_error", nil, err.Error(), 0))
	}
	defer closeBody(rp)

	if rp.StatusCode >= 300 {
		return nil, BuildErrorResponse(rp, AppErrorFromJson(rp.Body))
	}

	return EmojiFromJson(rp.Body), BuildResponse(rp)
}

func (c *Client4) DoUploadImportTeam(url string, data []byte, contentType string) (map[string]string, *Response) {
	rq, err := http.NewRequest("POST", c.ApiUrl+url, bytes.NewReader(data))
	if err != nil {
		return nil, &Response{Error: NewAppError(url, "model.client.connecting.app_error", nil, err.Error(), http.StatusBadRequest)}
	}
	rq.Header.Set("Content-Type", contentType)

	if len(c.AuthToken) > 0 {
		rq.Header.Set(HEADER_AUTH, c.AuthType+" "+c.AuthToken)
	}

	rp, err := c.HttpClient.Do(rq)
	if err != nil || rp == nil {
		return nil, BuildErrorResponse(rp, NewAppError(url, "model.client.connecting.app_error", nil, err.Error(), 0))
	}
	defer closeBody(rp)

	if rp.StatusCode >= 300 {
		return nil, BuildErrorResponse(rp, AppErrorFromJson(rp.Body))
	}

	return MapFromJson(rp.Body), BuildResponse(rp)
}

// CheckStatusOK is a convenience function for checking the standard OK response
// from the web service.
func CheckStatusOK(r *http.Response) bool {
	m := MapFromJson(r.Body)
	defer closeBody(r)

	if m != nil && m[STATUS] == STATUS_OK {
		return true
	}

	return false
}

// Authentication Section

// LoginById authenticates a user by user id and password.
func (c *Client4) LoginById(id string, password string) (*User, *Response) {
	m := make(map[string]string)
	m["id"] = id
	m["password"] = password
	return c.login(m)
}

// Login authenticates a user by login id, which can be username, email or some sort
// of SSO identifier based on server configuration, and a password.
func (c *Client4) Login(loginId string, password string) (*User, *Response) {
	m := make(map[string]string)
	m["login_id"] = loginId
	m["password"] = password
	return c.login(m)
}

// LoginByLdap authenticates a user by LDAP id and password.
func (c *Client4) LoginByLdap(loginId string, password string) (*User, *Response) {
	m := make(map[string]string)
	m["login_id"] = loginId
	m["password"] = password
	m["ldap_only"] = c.boolString(true)
	return c.login(m)
}

// LoginWithDevice authenticates a user by login id (username, email or some sort
// of SSO identifier based on configuration), password and attaches a device id to
// the session.
func (c *Client4) LoginWithDevice(loginId string, password string, deviceId string) (*User, *Response) {
	m := make(map[string]string)
	m["login_id"] = loginId
	m["password"] = password
	m["device_id"] = deviceId
	return c.login(m)
}

// LoginWithMFA logs a user in with a MFA token
func (c *Client4) LoginWithMFA(loginId, password, mfaToken string) (*User, *Response) {
	m := make(map[string]string)
	m["login_id"] = loginId
	m["password"] = password
	m["token"] = mfaToken
	return c.login(m)
}

func (c *Client4) login(m map[string]string) (*User, *Response) {
	r, err := c.DoApiPost("/users/login", MapToJson(m))
	if err != nil {
		return nil, BuildErrorResponse(r, err)
	}
	defer closeBody(r)
	c.AuthToken = r.Header.Get(HEADER_TOKEN)
	c.AuthType = HEADER_BEARER
	return UserFromJson(r.Body), BuildResponse(r)
}

// Logout terminates the current user's session.
func (c *Client4) Logout() (bool, *Response) {
	r, err := c.DoApiPost("/users/logout", "")
	if err != nil {
		return false, BuildErrorResponse(r, err)
	}
	defer closeBody(r)
	c.AuthToken = ""
	c.AuthType = HEADER_BEARER
	return CheckStatusOK(r), BuildResponse(r)
}

// SwitchAccountType changes a user's login type from one type to another.
func (c *Client4) SwitchAccountType(switchRequest *SwitchRequest) (string, *Response) {
	r, err := c.DoApiPost(c.GetUsersRoute()+"/login/switch", switchRequest.ToJson())
	if err != nil {
		return "", BuildErrorResponse(r, err)
	}
	defer closeBody(r)
	return MapFromJson(r.Body)["follow_link"], BuildResponse(r)
}

// User Section

// CreateUser creates a user in the system based on the provided user struct.
func (c *Client4) CreateUser(user *User) (*User, *Response) {
	r, err := c.DoApiPost(c.GetUsersRoute(), user.ToJson())
	if err != nil {
		return nil, BuildErrorResponse(r, err)
	}
	defer closeBody(r)
	return UserFromJson(r.Body), BuildResponse(r)
}

// CreateUserWithToken creates a user in the system based on the provided tokenId.
func (c *Client4) CreateUserWithToken(user *User, tokenId string) (*User, *Response) {
	if tokenId == "" {
		err := NewAppError("MissingHashOrData", "api.user.create_user.missing_token.app_error", nil, "", http.StatusBadRequest)
		return nil, &Response{StatusCode: err.StatusCode, Error: err}
	}

	query := fmt.Sprintf("?t=%v", tokenId)
	r, err := c.DoApiPost(c.GetUsersRoute()+query, user.ToJson())
	if err != nil {
		return nil, BuildErrorResponse(r, err)
	}
	defer closeBody(r)

	return UserFromJson(r.Body), BuildResponse(r)
}

// CreateUserWithInviteId creates a user in the system based on the provided invited id.
func (c *Client4) CreateUserWithInviteId(user *User, inviteId string) (*User, *Response) {
	if inviteId == "" {
		err := NewAppError("MissingInviteId", "api.user.create_user.missing_invite_id.app_error", nil, "", http.StatusBadRequest)
		return nil, &Response{StatusCode: err.StatusCode, Error: err}
	}

	query := fmt.Sprintf("?iid=%v", url.QueryEscape(inviteId))
	r, err := c.DoApiPost(c.GetUsersRoute()+query, user.ToJson())
	if err != nil {
		return nil, BuildErrorResponse(r, err)
	}
	defer closeBody(r)

	return UserFromJson(r.Body), BuildResponse(r)
}

// GetMe returns the logged in user.
func (c *Client4) GetMe(etag string) (*User, *Response) {
	r, err := c.DoApiGet(c.GetUserRoute(ME), etag)
	if err != nil {
		return nil, BuildErrorResponse(r, err)
	}
	defer closeBody(r)
	return UserFromJson(r.Body), BuildResponse(r)
}

// GetUser returns a user based on the provided user id string.
func (c *Client4) GetUser(userId, etag string) (*User, *Response) {
	r, err := c.DoApiGet(c.GetUserRoute(userId), etag)
	if err != nil {
		return nil, BuildErrorResponse(r, err)
	}
	defer closeBody(r)
	return UserFromJson(r.Body), BuildResponse(r)
}

// GetUserByUsername returns a user based on the provided user name string.
func (c *Client4) GetUserByUsername(userName, etag string) (*User, *Response) {
	r, err := c.DoApiGet(c.GetUserByUsernameRoute(userName), etag)
	if err != nil {
		return nil, BuildErrorResponse(r, err)
	}
	defer closeBody(r)
	return UserFromJson(r.Body), BuildResponse(r)
}

// GetUserByEmail returns a user based on the provided user email string.
func (c *Client4) GetUserByEmail(email, etag string) (*User, *Response) {
	r, err := c.DoApiGet(c.GetUserByEmailRoute(email), etag)
	if err != nil {
		return nil, BuildErrorResponse(r, err)
	}
	defer closeBody(r)
	return UserFromJson(r.Body), BuildResponse(r)
}

// AutocompleteUsersInTeam returns the users on a team based on search term.
func (c *Client4) AutocompleteUsersInTeam(teamId string, username string, limit int, etag string) (*UserAutocomplete, *Response) {
	query := fmt.Sprintf("?in_team=%v&name=%v&limit=%d", teamId, username, limit)
	r, err := c.DoApiGet(c.GetUsersRoute()+"/autocomplete"+query, etag)
	if err != nil {
		return nil, BuildErrorResponse(r, err)
	}
	defer closeBody(r)
	return UserAutocompleteFromJson(r.Body), BuildResponse(r)
}

// AutocompleteUsersInChannel returns the users in a channel based on search term.
func (c *Client4) AutocompleteUsersInChannel(teamId string, channelId string, username string, limit int, etag string) (*UserAutocomplete, *Response) {
	query := fmt.Sprintf("?in_team=%v&in_channel=%v&name=%v&limit=%d", teamId, channelId, username, limit)
	r, err := c.DoApiGet(c.GetUsersRoute()+"/autocomplete"+query, etag)
	if err != nil {
		return nil, BuildErrorResponse(r, err)
	}
	defer closeBody(r)
	return UserAutocompleteFromJson(r.Body), BuildResponse(r)
}

// AutocompleteUsers returns the users in the system based on search term.
func (c *Client4) AutocompleteUsers(username string, limit int, etag string) (*UserAutocomplete, *Response) {
	query := fmt.Sprintf("?name=%v&limit=%d", username, limit)
	r, err := c.DoApiGet(c.GetUsersRoute()+"/autocomplete"+query, etag)
	if err != nil {
		return nil, BuildErrorResponse(r, err)
	}
	defer closeBody(r)
	return UserAutocompleteFromJson(r.Body), BuildResponse(r)
}

// GetDefaultProfileImage gets the default user's profile image. Must be logged in.
func (c *Client4) GetDefaultProfileImage(userId string) ([]byte, *Response) {
	r, appErr := c.DoApiGet(c.GetUserRoute(userId)+"/image/default", "")
	if appErr != nil {
		return nil, BuildErrorResponse(r, appErr)
	}
	defer closeBody(r)

	data, err := ioutil.ReadAll(r.Body)
	if err != nil {
		return nil, BuildErrorResponse(r, NewAppError("GetDefaultProfileImage", "model.client.read_file.app_error", nil, err.Error(), r.StatusCode))
	}

	return data, BuildResponse(r)
}

// GetProfileImage gets user's profile image. Must be logged in.
func (c *Client4) GetProfileImage(userId, etag string) ([]byte, *Response) {
	r, appErr := c.DoApiGet(c.GetUserRoute(userId)+"/image", etag)
	if appErr != nil {
		return nil, BuildErrorResponse(r, appErr)
	}
	defer closeBody(r)

	data, err := ioutil.ReadAll(r.Body)
	if err != nil {
		return nil, BuildErrorResponse(r, NewAppError("GetProfileImage", "model.client.read_file.app_error", nil, err.Error(), r.StatusCode))
	}
	return data, BuildResponse(r)
}

// GetUsers returns a page of users on the system. Page counting starts at 0.
func (c *Client4) GetUsers(page int, perPage int, etag string) ([]*User, *Response) {
	query := fmt.Sprintf("?page=%v&per_page=%v", page, perPage)
	r, err := c.DoApiGet(c.GetUsersRoute()+query, etag)
	if err != nil {
		return nil, BuildErrorResponse(r, err)
	}
	defer closeBody(r)
	return UserListFromJson(r.Body), BuildResponse(r)
}

// GetUsersInTeam returns a page of users on a team. Page counting starts at 0.
func (c *Client4) GetUsersInTeam(teamId string, page int, perPage int, etag string) ([]*User, *Response) {
	query := fmt.Sprintf("?in_team=%v&page=%v&per_page=%v", teamId, page, perPage)
	r, err := c.DoApiGet(c.GetUsersRoute()+query, etag)
	if err != nil {
		return nil, BuildErrorResponse(r, err)
	}
	defer closeBody(r)
	return UserListFromJson(r.Body), BuildResponse(r)
}

// GetNewUsersInTeam returns a page of users on a team. Page counting starts at 0.
func (c *Client4) GetNewUsersInTeam(teamId string, page int, perPage int, etag string) ([]*User, *Response) {
	query := fmt.Sprintf("?sort=create_at&in_team=%v&page=%v&per_page=%v", teamId, page, perPage)
	r, err := c.DoApiGet(c.GetUsersRoute()+query, etag)
	if err != nil {
		return nil, BuildErrorResponse(r, err)
	}
	defer closeBody(r)
	return UserListFromJson(r.Body), BuildResponse(r)
}

// GetRecentlyActiveUsersInTeam returns a page of users on a team. Page counting starts at 0.
func (c *Client4) GetRecentlyActiveUsersInTeam(teamId string, page int, perPage int, etag string) ([]*User, *Response) {
	query := fmt.Sprintf("?sort=last_activity_at&in_team=%v&page=%v&per_page=%v", teamId, page, perPage)
	r, err := c.DoApiGet(c.GetUsersRoute()+query, etag)
	if err != nil {
		return nil, BuildErrorResponse(r, err)
	}
	defer closeBody(r)
	return UserListFromJson(r.Body), BuildResponse(r)
}

// GetUsersNotInTeam returns a page of users who are not in a team. Page counting starts at 0.
func (c *Client4) GetUsersNotInTeam(teamId string, page int, perPage int, etag string) ([]*User, *Response) {
	query := fmt.Sprintf("?not_in_team=%v&page=%v&per_page=%v", teamId, page, perPage)
	r, err := c.DoApiGet(c.GetUsersRoute()+query, etag)
	if err != nil {
		return nil, BuildErrorResponse(r, err)
	}
	defer closeBody(r)
	return UserListFromJson(r.Body), BuildResponse(r)
}

// GetUsersInChannel returns a page of users in a channel. Page counting starts at 0.
func (c *Client4) GetUsersInChannel(channelId string, page int, perPage int, etag string) ([]*User, *Response) {
	query := fmt.Sprintf("?in_channel=%v&page=%v&per_page=%v", channelId, page, perPage)
	r, err := c.DoApiGet(c.GetUsersRoute()+query, etag)
	if err != nil {
		return nil, BuildErrorResponse(r, err)
	}
	defer closeBody(r)
	return UserListFromJson(r.Body), BuildResponse(r)
}

// GetUsersInChannelByStatus returns a page of users in a channel. Page counting starts at 0. Sorted by Status
func (c *Client4) GetUsersInChannelByStatus(channelId string, page int, perPage int, etag string) ([]*User, *Response) {
	query := fmt.Sprintf("?in_channel=%v&page=%v&per_page=%v&sort=status", channelId, page, perPage)
	r, err := c.DoApiGet(c.GetUsersRoute()+query, etag)
	if err != nil {
		return nil, BuildErrorResponse(r, err)
	}
	defer closeBody(r)
	return UserListFromJson(r.Body), BuildResponse(r)
}

// GetUsersNotInChannel returns a page of users not in a channel. Page counting starts at 0.
func (c *Client4) GetUsersNotInChannel(teamId, channelId string, page int, perPage int, etag string) ([]*User, *Response) {
	query := fmt.Sprintf("?in_team=%v&not_in_channel=%v&page=%v&per_page=%v", teamId, channelId, page, perPage)
	r, err := c.DoApiGet(c.GetUsersRoute()+query, etag)
	if err != nil {
		return nil, BuildErrorResponse(r, err)
	}
	defer closeBody(r)
	return UserListFromJson(r.Body), BuildResponse(r)
}

// GetUsersWithoutTeam returns a page of users on the system that aren't on any teams. Page counting starts at 0.
func (c *Client4) GetUsersWithoutTeam(page int, perPage int, etag string) ([]*User, *Response) {
	query := fmt.Sprintf("?without_team=1&page=%v&per_page=%v", page, perPage)
	r, err := c.DoApiGet(c.GetUsersRoute()+query, etag)
	if err != nil {
		return nil, BuildErrorResponse(r, err)
	}
	defer closeBody(r)
	return UserListFromJson(r.Body), BuildResponse(r)
}

// GetUsersInGroup returns a page of users in a group. Page counting starts at 0.
func (c *Client4) GetUsersInGroup(groupID string, page int, perPage int, etag string) ([]*User, *Response) {
	query := fmt.Sprintf("?in_group=%v&page=%v&per_page=%v", groupID, page, perPage)
	r, err := c.DoApiGet(c.GetUsersRoute()+query, etag)
	if err != nil {
		return nil, BuildErrorResponse(r, err)
	}
	defer closeBody(r)
	return UserListFromJson(r.Body), BuildResponse(r)
}

// GetUsersByIds returns a list of users based on the provided user ids.
func (c *Client4) GetUsersByIds(userIds []string) ([]*User, *Response) {
	r, err := c.DoApiPost(c.GetUsersRoute()+"/ids", ArrayToJson(userIds))
	if err != nil {
		return nil, BuildErrorResponse(r, err)
	}
	defer closeBody(r)
	return UserListFromJson(r.Body), BuildResponse(r)
}

// GetUsersByIds returns a list of users based on the provided user ids.
func (c *Client4) GetUsersByIdsWithOptions(userIds []string, options *UserGetByIdsOptions) ([]*User, *Response) {
	v := url.Values{}
	if options.Since != 0 {
		v.Set("since", fmt.Sprintf("%d", options.Since))
	}

	url := c.GetUsersRoute() + "/ids"
	if len(v) > 0 {
		url += "?" + v.Encode()
	}

	r, err := c.DoApiPost(url, ArrayToJson(userIds))
	if err != nil {
		return nil, BuildErrorResponse(r, err)
	}
	defer closeBody(r)
	return UserListFromJson(r.Body), BuildResponse(r)
}

// GetUsersByUsernames returns a list of users based on the provided usernames.
func (c *Client4) GetUsersByUsernames(usernames []string) ([]*User, *Response) {
	r, err := c.DoApiPost(c.GetUsersRoute()+"/usernames", ArrayToJson(usernames))
	if err != nil {
		return nil, BuildErrorResponse(r, err)
	}
	defer closeBody(r)
	return UserListFromJson(r.Body), BuildResponse(r)
}

// GetUsersByGroupChannelIds returns a map with channel ids as keys
// and a list of users as values based on the provided user ids.
func (c *Client4) GetUsersByGroupChannelIds(groupChannelIds []string) (map[string][]*User, *Response) {
	r, err := c.DoApiPost(c.GetUsersRoute()+"/group_channels", ArrayToJson(groupChannelIds))
	if err != nil {
		return nil, BuildErrorResponse(r, err)
	}
	defer closeBody(r)

	usersByChannelId := map[string][]*User{}
	json.NewDecoder(r.Body).Decode(&usersByChannelId)
	return usersByChannelId, BuildResponse(r)
}

// SearchUsers returns a list of users based on some search criteria.
func (c *Client4) SearchUsers(search *UserSearch) ([]*User, *Response) {
	r, err := c.doApiPostBytes(c.GetUsersRoute()+"/search", search.ToJson())
	if err != nil {
		return nil, BuildErrorResponse(r, err)
	}
	defer closeBody(r)
	return UserListFromJson(r.Body), BuildResponse(r)
}

// UpdateUser updates a user in the system based on the provided user struct.
func (c *Client4) UpdateUser(user *User) (*User, *Response) {
	r, err := c.DoApiPut(c.GetUserRoute(user.Id), user.ToJson())
	if err != nil {
		return nil, BuildErrorResponse(r, err)
	}
	defer closeBody(r)
	return UserFromJson(r.Body), BuildResponse(r)
}

// PatchUser partially updates a user in the system. Any missing fields are not updated.
func (c *Client4) PatchUser(userId string, patch *UserPatch) (*User, *Response) {
	r, err := c.DoApiPut(c.GetUserRoute(userId)+"/patch", patch.ToJson())
	if err != nil {
		return nil, BuildErrorResponse(r, err)
	}
	defer closeBody(r)
	return UserFromJson(r.Body), BuildResponse(r)
}

// UpdateUserAuth updates a user AuthData (uthData, authService and password) in the system.
func (c *Client4) UpdateUserAuth(userId string, userAuth *UserAuth) (*UserAuth, *Response) {
	r, err := c.DoApiPut(c.GetUserRoute(userId)+"/auth", userAuth.ToJson())
	if err != nil {
		return nil, BuildErrorResponse(r, err)
	}
	defer closeBody(r)
	return UserAuthFromJson(r.Body), BuildResponse(r)
}

// UpdateUserMfa activates multi-factor authentication for a user if activate
// is true and a valid code is provided. If activate is false, then code is not
// required and multi-factor authentication is disabled for the user.
func (c *Client4) UpdateUserMfa(userId, code string, activate bool) (bool, *Response) {
	requestBody := make(map[string]interface{})
	requestBody["activate"] = activate
	requestBody["code"] = code

	r, err := c.DoApiPut(c.GetUserRoute(userId)+"/mfa", StringInterfaceToJson(requestBody))
	if err != nil {
		return false, BuildErrorResponse(r, err)
	}
	defer closeBody(r)
	return CheckStatusOK(r), BuildResponse(r)
}

// CheckUserMfa checks whether a user has MFA active on their account or not based on the
// provided login id.
// Deprecated: Clients should use Login method and check for MFA Error
func (c *Client4) CheckUserMfa(loginId string) (bool, *Response) {
	requestBody := make(map[string]interface{})
	requestBody["login_id"] = loginId
	r, err := c.DoApiPost(c.GetUsersRoute()+"/mfa", StringInterfaceToJson(requestBody))
	if err != nil {
		return false, BuildErrorResponse(r, err)
	}
	defer closeBody(r)

	data := StringInterfaceFromJson(r.Body)
	mfaRequired, ok := data["mfa_required"].(bool)
	if !ok {
		return false, BuildResponse(r)
	}
	return mfaRequired, BuildResponse(r)
}

// GenerateMfaSecret will generate a new MFA secret for a user and return it as a string and
// as a base64 encoded image QR code.
func (c *Client4) GenerateMfaSecret(userId string) (*MfaSecret, *Response) {
	r, err := c.DoApiPost(c.GetUserRoute(userId)+"/mfa/generate", "")
	if err != nil {
		return nil, BuildErrorResponse(r, err)
	}
	defer closeBody(r)
	return MfaSecretFromJson(r.Body), BuildResponse(r)
}

// UpdateUserPassword updates a user's password. Must be logged in as the user or be a system administrator.
func (c *Client4) UpdateUserPassword(userId, currentPassword, newPassword string) (bool, *Response) {
	requestBody := map[string]string{"current_password": currentPassword, "new_password": newPassword}
	r, err := c.DoApiPut(c.GetUserRoute(userId)+"/password", MapToJson(requestBody))
	if err != nil {
		return false, BuildErrorResponse(r, err)
	}
	defer closeBody(r)
	return CheckStatusOK(r), BuildResponse(r)
}

// PromoteGuestToUser convert a guest into a regular user
func (c *Client4) PromoteGuestToUser(guestId string) (bool, *Response) {
	r, err := c.DoApiPost(c.GetUserRoute(guestId)+"/promote", "")
	if err != nil {
		return false, BuildErrorResponse(r, err)
	}
	defer closeBody(r)
	return CheckStatusOK(r), BuildResponse(r)
}

// DemoteUserToGuest convert a regular user into a guest
func (c *Client4) DemoteUserToGuest(guestId string) (bool, *Response) {
	r, err := c.DoApiPost(c.GetUserRoute(guestId)+"/demote", "")
	if err != nil {
		return false, BuildErrorResponse(r, err)
	}
	defer closeBody(r)
	return CheckStatusOK(r), BuildResponse(r)
}

// UpdateUserRoles updates a user's roles in the system. A user can have "system_user" and "system_admin" roles.
func (c *Client4) UpdateUserRoles(userId, roles string) (bool, *Response) {
	requestBody := map[string]string{"roles": roles}
	r, err := c.DoApiPut(c.GetUserRoute(userId)+"/roles", MapToJson(requestBody))
	if err != nil {
		return false, BuildErrorResponse(r, err)
	}
	defer closeBody(r)
	return CheckStatusOK(r), BuildResponse(r)
}

// UpdateUserActive updates status of a user whether active or not.
func (c *Client4) UpdateUserActive(userId string, active bool) (bool, *Response) {
	requestBody := make(map[string]interface{})
	requestBody["active"] = active
	r, err := c.DoApiPut(c.GetUserRoute(userId)+"/active", StringInterfaceToJson(requestBody))
	if err != nil {
		return false, BuildErrorResponse(r, err)
	}
	defer closeBody(r)

	return CheckStatusOK(r), BuildResponse(r)
}

// DeleteUser deactivates a user in the system based on the provided user id string.
func (c *Client4) DeleteUser(userId string) (bool, *Response) {
	r, err := c.DoApiDelete(c.GetUserRoute(userId))
	if err != nil {
		return false, BuildErrorResponse(r, err)
	}
	defer closeBody(r)
	return CheckStatusOK(r), BuildResponse(r)
}

// SendPasswordResetEmail will send a link for password resetting to a user with the
// provided email.
func (c *Client4) SendPasswordResetEmail(email string) (bool, *Response) {
	requestBody := map[string]string{"email": email}
	r, err := c.DoApiPost(c.GetUsersRoute()+"/password/reset/send", MapToJson(requestBody))
	if err != nil {
		return false, BuildErrorResponse(r, err)
	}
	defer closeBody(r)
	return CheckStatusOK(r), BuildResponse(r)
}

// ResetPassword uses a recovery code to update reset a user's password.
func (c *Client4) ResetPassword(token, newPassword string) (bool, *Response) {
	requestBody := map[string]string{"token": token, "new_password": newPassword}
	r, err := c.DoApiPost(c.GetUsersRoute()+"/password/reset", MapToJson(requestBody))
	if err != nil {
		return false, BuildErrorResponse(r, err)
	}
	defer closeBody(r)
	return CheckStatusOK(r), BuildResponse(r)
}

// GetSessions returns a list of sessions based on the provided user id string.
func (c *Client4) GetSessions(userId, etag string) ([]*Session, *Response) {
	r, err := c.DoApiGet(c.GetUserRoute(userId)+"/sessions", etag)
	if err != nil {
		return nil, BuildErrorResponse(r, err)
	}
	defer closeBody(r)
	return SessionsFromJson(r.Body), BuildResponse(r)
}

// RevokeSession revokes a user session based on the provided user id and session id strings.
func (c *Client4) RevokeSession(userId, sessionId string) (bool, *Response) {
	requestBody := map[string]string{"session_id": sessionId}
	r, err := c.DoApiPost(c.GetUserRoute(userId)+"/sessions/revoke", MapToJson(requestBody))
	if err != nil {
		return false, BuildErrorResponse(r, err)
	}
	defer closeBody(r)
	return CheckStatusOK(r), BuildResponse(r)
}

// RevokeAllSessions revokes all sessions for the provided user id string.
func (c *Client4) RevokeAllSessions(userId string) (bool, *Response) {
	r, err := c.DoApiPost(c.GetUserRoute(userId)+"/sessions/revoke/all", "")
	if err != nil {
		return false, BuildErrorResponse(r, err)
	}
	defer closeBody(r)
	return CheckStatusOK(r), BuildResponse(r)
}

// RevokeAllSessions revokes all sessions for all the users.
func (c *Client4) RevokeSessionsFromAllUsers() (bool, *Response) {
	r, err := c.DoApiPost(c.GetUsersRoute()+"/sessions/revoke/all", "")
	if err != nil {
		return false, BuildErrorResponse(r, err)
	}
	defer closeBody(r)
	return CheckStatusOK(r), BuildResponse(r)
}

// AttachDeviceId attaches a mobile device ID to the current session.
func (c *Client4) AttachDeviceId(deviceId string) (bool, *Response) {
	requestBody := map[string]string{"device_id": deviceId}
	r, err := c.DoApiPut(c.GetUsersRoute()+"/sessions/device", MapToJson(requestBody))
	if err != nil {
		return false, BuildErrorResponse(r, err)
	}
	defer closeBody(r)
	return CheckStatusOK(r), BuildResponse(r)
}

// GetTeamsUnreadForUser will return an array with TeamUnread objects that contain the amount
// of unread messages and mentions the current user has for the teams it belongs to.
// An optional team ID can be set to exclude that team from the results. Must be authenticated.
func (c *Client4) GetTeamsUnreadForUser(userId, teamIdToExclude string) ([]*TeamUnread, *Response) {
	var optional string
	if teamIdToExclude != "" {
		optional += fmt.Sprintf("?exclude_team=%s", url.QueryEscape(teamIdToExclude))
	}

	r, err := c.DoApiGet(c.GetUserRoute(userId)+"/teams/unread"+optional, "")
	if err != nil {
		return nil, BuildErrorResponse(r, err)
	}
	defer closeBody(r)
	return TeamsUnreadFromJson(r.Body), BuildResponse(r)
}

// GetUserAudits returns a list of audit based on the provided user id string.
func (c *Client4) GetUserAudits(userId string, page int, perPage int, etag string) (Audits, *Response) {
	query := fmt.Sprintf("?page=%v&per_page=%v", page, perPage)
	r, err := c.DoApiGet(c.GetUserRoute(userId)+"/audits"+query, etag)
	if err != nil {
		return nil, BuildErrorResponse(r, err)
	}
	defer closeBody(r)
	return AuditsFromJson(r.Body), BuildResponse(r)
}

// VerifyUserEmail will verify a user's email using the supplied token.
func (c *Client4) VerifyUserEmail(token string) (bool, *Response) {
	requestBody := map[string]string{"token": token}
	r, err := c.DoApiPost(c.GetUsersRoute()+"/email/verify", MapToJson(requestBody))
	if err != nil {
		return false, BuildErrorResponse(r, err)
	}
	defer closeBody(r)
	return CheckStatusOK(r), BuildResponse(r)
}

// SendVerificationEmail will send an email to the user with the provided email address, if
// that user exists. The email will contain a link that can be used to verify the user's
// email address.
func (c *Client4) SendVerificationEmail(email string) (bool, *Response) {
	requestBody := map[string]string{"email": email}
	r, err := c.DoApiPost(c.GetUsersRoute()+"/email/verify/send", MapToJson(requestBody))
	if err != nil {
		return false, BuildErrorResponse(r, err)
	}
	defer closeBody(r)
	return CheckStatusOK(r), BuildResponse(r)
}

// SetDefaultProfileImage resets the profile image to a default generated one.
func (c *Client4) SetDefaultProfileImage(userId string) (bool, *Response) {
	r, err := c.DoApiDelete(c.GetUserRoute(userId) + "/image")
	if err != nil {
		return false, BuildErrorResponse(r, err)
	}
	return CheckStatusOK(r), BuildResponse(r)
}

// SetProfileImage sets profile image of the user.
func (c *Client4) SetProfileImage(userId string, data []byte) (bool, *Response) {
	body := &bytes.Buffer{}
	writer := multipart.NewWriter(body)

	part, err := writer.CreateFormFile("image", "profile.png")
	if err != nil {
		return false, &Response{Error: NewAppError("SetProfileImage", "model.client.set_profile_user.no_file.app_error", nil, err.Error(), http.StatusBadRequest)}
	}

	if _, err = io.Copy(part, bytes.NewBuffer(data)); err != nil {
		return false, &Response{Error: NewAppError("SetProfileImage", "model.client.set_profile_user.no_file.app_error", nil, err.Error(), http.StatusBadRequest)}
	}

	if err = writer.Close(); err != nil {
		return false, &Response{Error: NewAppError("SetProfileImage", "model.client.set_profile_user.writer.app_error", nil, err.Error(), http.StatusBadRequest)}
	}

	rq, err := http.NewRequest("POST", c.ApiUrl+c.GetUserRoute(userId)+"/image", bytes.NewReader(body.Bytes()))
	if err != nil {
		return false, &Response{Error: NewAppError("SetProfileImage", "model.client.connecting.app_error", nil, err.Error(), http.StatusBadRequest)}
	}
	rq.Header.Set("Content-Type", writer.FormDataContentType())

	if len(c.AuthToken) > 0 {
		rq.Header.Set(HEADER_AUTH, c.AuthType+" "+c.AuthToken)
	}

	rp, err := c.HttpClient.Do(rq)
	if err != nil || rp == nil {
		return false, &Response{StatusCode: http.StatusForbidden, Error: NewAppError(c.GetUserRoute(userId)+"/image", "model.client.connecting.app_error", nil, err.Error(), http.StatusForbidden)}
	}
	defer closeBody(rp)

	if rp.StatusCode >= 300 {
		return false, BuildErrorResponse(rp, AppErrorFromJson(rp.Body))
	}

	return CheckStatusOK(rp), BuildResponse(rp)
}

// CreateUserAccessToken will generate a user access token that can be used in place
// of a session token to access the REST API. Must have the 'create_user_access_token'
// permission and if generating for another user, must have the 'edit_other_users'
// permission. A non-blank description is required.
func (c *Client4) CreateUserAccessToken(userId, description string) (*UserAccessToken, *Response) {
	requestBody := map[string]string{"description": description}
	r, err := c.DoApiPost(c.GetUserRoute(userId)+"/tokens", MapToJson(requestBody))
	if err != nil {
		return nil, BuildErrorResponse(r, err)
	}
	defer closeBody(r)
	return UserAccessTokenFromJson(r.Body), BuildResponse(r)
}

// GetUserAccessTokens will get a page of access tokens' id, description, is_active
// and the user_id in the system. The actual token will not be returned. Must have
// the 'manage_system' permission.
func (c *Client4) GetUserAccessTokens(page int, perPage int) ([]*UserAccessToken, *Response) {
	query := fmt.Sprintf("?page=%v&per_page=%v", page, perPage)
	r, err := c.DoApiGet(c.GetUserAccessTokensRoute()+query, "")
	if err != nil {
		return nil, BuildErrorResponse(r, err)
	}
	defer closeBody(r)
	return UserAccessTokenListFromJson(r.Body), BuildResponse(r)
}

// GetUserAccessToken will get a user access tokens' id, description, is_active
// and the user_id of the user it is for. The actual token will not be returned.
// Must have the 'read_user_access_token' permission and if getting for another
// user, must have the 'edit_other_users' permission.
func (c *Client4) GetUserAccessToken(tokenId string) (*UserAccessToken, *Response) {
	r, err := c.DoApiGet(c.GetUserAccessTokenRoute(tokenId), "")
	if err != nil {
		return nil, BuildErrorResponse(r, err)
	}
	defer closeBody(r)
	return UserAccessTokenFromJson(r.Body), BuildResponse(r)
}

// GetUserAccessTokensForUser will get a paged list of user access tokens showing id,
// description and user_id for each. The actual tokens will not be returned. Must have
// the 'read_user_access_token' permission and if getting for another user, must have the
// 'edit_other_users' permission.
func (c *Client4) GetUserAccessTokensForUser(userId string, page, perPage int) ([]*UserAccessToken, *Response) {
	query := fmt.Sprintf("?page=%v&per_page=%v", page, perPage)
	r, err := c.DoApiGet(c.GetUserRoute(userId)+"/tokens"+query, "")
	if err != nil {
		return nil, BuildErrorResponse(r, err)
	}
	defer closeBody(r)
	return UserAccessTokenListFromJson(r.Body), BuildResponse(r)
}

// RevokeUserAccessToken will revoke a user access token by id. Must have the
// 'revoke_user_access_token' permission and if revoking for another user, must have the
// 'edit_other_users' permission.
func (c *Client4) RevokeUserAccessToken(tokenId string) (bool, *Response) {
	requestBody := map[string]string{"token_id": tokenId}
	r, err := c.DoApiPost(c.GetUsersRoute()+"/tokens/revoke", MapToJson(requestBody))
	if err != nil {
		return false, BuildErrorResponse(r, err)
	}
	defer closeBody(r)
	return CheckStatusOK(r), BuildResponse(r)
}

// SearchUserAccessTokens returns user access tokens matching the provided search term.
func (c *Client4) SearchUserAccessTokens(search *UserAccessTokenSearch) ([]*UserAccessToken, *Response) {
	r, err := c.DoApiPost(c.GetUsersRoute()+"/tokens/search", search.ToJson())
	if err != nil {
		return nil, BuildErrorResponse(r, err)
	}
	defer closeBody(r)
	return UserAccessTokenListFromJson(r.Body), BuildResponse(r)
}

// DisableUserAccessToken will disable a user access token by id. Must have the
// 'revoke_user_access_token' permission and if disabling for another user, must have the
// 'edit_other_users' permission.
func (c *Client4) DisableUserAccessToken(tokenId string) (bool, *Response) {
	requestBody := map[string]string{"token_id": tokenId}
	r, err := c.DoApiPost(c.GetUsersRoute()+"/tokens/disable", MapToJson(requestBody))
	if err != nil {
		return false, BuildErrorResponse(r, err)
	}
	defer closeBody(r)
	return CheckStatusOK(r), BuildResponse(r)
}

// EnableUserAccessToken will enable a user access token by id. Must have the
// 'create_user_access_token' permission and if enabling for another user, must have the
// 'edit_other_users' permission.
func (c *Client4) EnableUserAccessToken(tokenId string) (bool, *Response) {
	requestBody := map[string]string{"token_id": tokenId}
	r, err := c.DoApiPost(c.GetUsersRoute()+"/tokens/enable", MapToJson(requestBody))
	if err != nil {
		return false, BuildErrorResponse(r, err)
	}
	defer closeBody(r)
	return CheckStatusOK(r), BuildResponse(r)
}

// Bots section

// CreateBot creates a bot in the system based on the provided bot struct.
func (c *Client4) CreateBot(bot *Bot) (*Bot, *Response) {
	r, err := c.doApiPostBytes(c.GetBotsRoute(), bot.ToJson())
	if err != nil {
		return nil, BuildErrorResponse(r, err)
	}
	defer closeBody(r)
	return BotFromJson(r.Body), BuildResponse(r)
}

// PatchBot partially updates a bot. Any missing fields are not updated.
func (c *Client4) PatchBot(userId string, patch *BotPatch) (*Bot, *Response) {
	r, err := c.doApiPutBytes(c.GetBotRoute(userId), patch.ToJson())
	if err != nil {
		return nil, BuildErrorResponse(r, err)
	}
	defer closeBody(r)
	return BotFromJson(r.Body), BuildResponse(r)
}

// GetBot fetches the given, undeleted bot.
func (c *Client4) GetBot(userId string, etag string) (*Bot, *Response) {
	r, err := c.DoApiGet(c.GetBotRoute(userId), etag)
	if err != nil {
		return nil, BuildErrorResponse(r, err)
	}
	defer closeBody(r)
	return BotFromJson(r.Body), BuildResponse(r)
}

// GetBot fetches the given bot, even if it is deleted.
func (c *Client4) GetBotIncludeDeleted(userId string, etag string) (*Bot, *Response) {
	r, err := c.DoApiGet(c.GetBotRoute(userId)+"?include_deleted="+c.boolString(true), etag)
	if err != nil {
		return nil, BuildErrorResponse(r, err)
	}
	defer closeBody(r)
	return BotFromJson(r.Body), BuildResponse(r)
}

// GetBots fetches the given page of bots, excluding deleted.
func (c *Client4) GetBots(page, perPage int, etag string) ([]*Bot, *Response) {
	query := fmt.Sprintf("?page=%v&per_page=%v", page, perPage)
	r, err := c.DoApiGet(c.GetBotsRoute()+query, etag)
	if err != nil {
		return nil, BuildErrorResponse(r, err)
	}
	defer closeBody(r)
	return BotListFromJson(r.Body), BuildResponse(r)
}

// GetBotsIncludeDeleted fetches the given page of bots, including deleted.
func (c *Client4) GetBotsIncludeDeleted(page, perPage int, etag string) ([]*Bot, *Response) {
	query := fmt.Sprintf("?page=%v&per_page=%v&include_deleted="+c.boolString(true), page, perPage)
	r, err := c.DoApiGet(c.GetBotsRoute()+query, etag)
	if err != nil {
		return nil, BuildErrorResponse(r, err)
	}
	defer closeBody(r)
	return BotListFromJson(r.Body), BuildResponse(r)
}

// GetBotsOrphaned fetches the given page of bots, only including orphanded bots.
func (c *Client4) GetBotsOrphaned(page, perPage int, etag string) ([]*Bot, *Response) {
	query := fmt.Sprintf("?page=%v&per_page=%v&only_orphaned="+c.boolString(true), page, perPage)
	r, err := c.DoApiGet(c.GetBotsRoute()+query, etag)
	if err != nil {
		return nil, BuildErrorResponse(r, err)
	}
	defer closeBody(r)
	return BotListFromJson(r.Body), BuildResponse(r)
}

// DisableBot disables the given bot in the system.
func (c *Client4) DisableBot(botUserId string) (*Bot, *Response) {
	r, err := c.doApiPostBytes(c.GetBotRoute(botUserId)+"/disable", nil)
	if err != nil {
		return nil, BuildErrorResponse(r, err)
	}
	defer closeBody(r)
	return BotFromJson(r.Body), BuildResponse(r)
}

// EnableBot disables the given bot in the system.
func (c *Client4) EnableBot(botUserId string) (*Bot, *Response) {
	r, err := c.doApiPostBytes(c.GetBotRoute(botUserId)+"/enable", nil)
	if err != nil {
		return nil, BuildErrorResponse(r, err)
	}
	defer closeBody(r)
	return BotFromJson(r.Body), BuildResponse(r)
}

// AssignBot assigns the given bot to the given user
func (c *Client4) AssignBot(botUserId, newOwnerId string) (*Bot, *Response) {
	r, err := c.doApiPostBytes(c.GetBotRoute(botUserId)+"/assign/"+newOwnerId, nil)
	if err != nil {
		return nil, BuildErrorResponse(r, err)
	}
	defer closeBody(r)
	return BotFromJson(r.Body), BuildResponse(r)
}

// SetBotIconImage sets LHS bot icon image.
func (c *Client4) SetBotIconImage(botUserId string, data []byte) (bool, *Response) {
	body := &bytes.Buffer{}
	writer := multipart.NewWriter(body)

	part, err := writer.CreateFormFile("image", "icon.svg")
	if err != nil {
		return false, &Response{Error: NewAppError("SetBotIconImage", "model.client.set_bot_icon_image.no_file.app_error", nil, err.Error(), http.StatusBadRequest)}
	}

	if _, err = io.Copy(part, bytes.NewBuffer(data)); err != nil {
		return false, &Response{Error: NewAppError("SetBotIconImage", "model.client.set_bot_icon_image.no_file.app_error", nil, err.Error(), http.StatusBadRequest)}
	}

	if err = writer.Close(); err != nil {
		return false, &Response{Error: NewAppError("SetBotIconImage", "model.client.set_bot_icon_image.writer.app_error", nil, err.Error(), http.StatusBadRequest)}
	}

	rq, err := http.NewRequest("POST", c.ApiUrl+c.GetBotRoute(botUserId)+"/icon", bytes.NewReader(body.Bytes()))
	if err != nil {
		return false, &Response{Error: NewAppError("SetBotIconImage", "model.client.connecting.app_error", nil, err.Error(), http.StatusBadRequest)}
	}
	rq.Header.Set("Content-Type", writer.FormDataContentType())

	if len(c.AuthToken) > 0 {
		rq.Header.Set(HEADER_AUTH, c.AuthType+" "+c.AuthToken)
	}

	rp, err := c.HttpClient.Do(rq)
	if err != nil || rp == nil {
		return false, &Response{StatusCode: http.StatusForbidden, Error: NewAppError(c.GetBotRoute(botUserId)+"/icon", "model.client.connecting.app_error", nil, err.Error(), http.StatusForbidden)}
	}
	defer closeBody(rp)

	if rp.StatusCode >= 300 {
		return false, BuildErrorResponse(rp, AppErrorFromJson(rp.Body))
	}

	return CheckStatusOK(rp), BuildResponse(rp)
}

// GetBotIconImage gets LHS bot icon image. Must be logged in.
func (c *Client4) GetBotIconImage(botUserId string) ([]byte, *Response) {
	r, appErr := c.DoApiGet(c.GetBotRoute(botUserId)+"/icon", "")
	if appErr != nil {
		return nil, BuildErrorResponse(r, appErr)
	}
	defer closeBody(r)

	data, err := ioutil.ReadAll(r.Body)
	if err != nil {
		return nil, BuildErrorResponse(r, NewAppError("GetBotIconImage", "model.client.read_file.app_error", nil, err.Error(), r.StatusCode))
	}
	return data, BuildResponse(r)
}

// DeleteBotIconImage deletes LHS bot icon image. Must be logged in.
func (c *Client4) DeleteBotIconImage(botUserId string) (bool, *Response) {
	r, appErr := c.DoApiDelete(c.GetBotRoute(botUserId) + "/icon")
	if appErr != nil {
		return false, BuildErrorResponse(r, appErr)
	}
	defer closeBody(r)
	return CheckStatusOK(r), BuildResponse(r)
}

// Team Section

// CreateTeam creates a team in the system based on the provided team struct.
func (c *Client4) CreateTeam(team *Team) (*Team, *Response) {
	r, err := c.DoApiPost(c.GetTeamsRoute(), team.ToJson())
	if err != nil {
		return nil, BuildErrorResponse(r, err)
	}
	defer closeBody(r)
	return TeamFromJson(r.Body), BuildResponse(r)
}

// GetTeam returns a team based on the provided team id string.
func (c *Client4) GetTeam(teamId, etag string) (*Team, *Response) {
	r, err := c.DoApiGet(c.GetTeamRoute(teamId), etag)
	if err != nil {
		return nil, BuildErrorResponse(r, err)
	}
	defer closeBody(r)
	return TeamFromJson(r.Body), BuildResponse(r)
}

// GetAllTeams returns all teams based on permissions.
func (c *Client4) GetAllTeams(etag string, page int, perPage int) ([]*Team, *Response) {
	query := fmt.Sprintf("?page=%v&per_page=%v", page, perPage)
	r, err := c.DoApiGet(c.GetTeamsRoute()+query, etag)
	if err != nil {
		return nil, BuildErrorResponse(r, err)
	}
	defer closeBody(r)
	return TeamListFromJson(r.Body), BuildResponse(r)
}

// GetAllTeamsWithTotalCount returns all teams based on permissions.
func (c *Client4) GetAllTeamsWithTotalCount(etag string, page int, perPage int) ([]*Team, int64, *Response) {
	query := fmt.Sprintf("?page=%v&per_page=%v&include_total_count="+c.boolString(true), page, perPage)
	r, err := c.DoApiGet(c.GetTeamsRoute()+query, etag)
	if err != nil {
		return nil, 0, BuildErrorResponse(r, err)
	}
	defer closeBody(r)
	teamsListWithCount := TeamsWithCountFromJson(r.Body)
	return teamsListWithCount.Teams, teamsListWithCount.TotalCount, BuildResponse(r)
}

// GetTeamByName returns a team based on the provided team name string.
func (c *Client4) GetTeamByName(name, etag string) (*Team, *Response) {
	r, err := c.DoApiGet(c.GetTeamByNameRoute(name), etag)
	if err != nil {
		return nil, BuildErrorResponse(r, err)
	}
	defer closeBody(r)
	return TeamFromJson(r.Body), BuildResponse(r)
}

// SearchTeams returns teams matching the provided search term.
func (c *Client4) SearchTeams(search *TeamSearch) ([]*Team, *Response) {
	r, err := c.DoApiPost(c.GetTeamsRoute()+"/search", search.ToJson())
	if err != nil {
		return nil, BuildErrorResponse(r, err)
	}
	defer closeBody(r)
	return TeamListFromJson(r.Body), BuildResponse(r)
}

// SearchTeamsPaged returns a page of teams and the total count matching the provided search term.
func (c *Client4) SearchTeamsPaged(search *TeamSearch) ([]*Team, int64, *Response) {
	if search.Page == nil {
		search.Page = NewInt(0)
	}
	if search.PerPage == nil {
		search.PerPage = NewInt(100)
	}
	r, err := c.DoApiPost(c.GetTeamsRoute()+"/search", search.ToJson())
	if err != nil {
		return nil, 0, BuildErrorResponse(r, err)
	}
	defer closeBody(r)
	twc := TeamsWithCountFromJson(r.Body)
	return twc.Teams, twc.TotalCount, BuildResponse(r)
}

// TeamExists returns true or false if the team exist or not.
func (c *Client4) TeamExists(name, etag string) (bool, *Response) {
	r, err := c.DoApiGet(c.GetTeamByNameRoute(name)+"/exists", etag)
	if err != nil {
		return false, BuildErrorResponse(r, err)
	}
	defer closeBody(r)
	return MapBoolFromJson(r.Body)["exists"], BuildResponse(r)
}

// GetTeamsForUser returns a list of teams a user is on. Must be logged in as the user
// or be a system administrator.
func (c *Client4) GetTeamsForUser(userId, etag string) ([]*Team, *Response) {
	r, err := c.DoApiGet(c.GetUserRoute(userId)+"/teams", etag)
	if err != nil {
		return nil, BuildErrorResponse(r, err)
	}
	defer closeBody(r)
	return TeamListFromJson(r.Body), BuildResponse(r)
}

// GetTeamMember returns a team member based on the provided team and user id strings.
func (c *Client4) GetTeamMember(teamId, userId, etag string) (*TeamMember, *Response) {
	r, err := c.DoApiGet(c.GetTeamMemberRoute(teamId, userId), etag)
	if err != nil {
		return nil, BuildErrorResponse(r, err)
	}
	defer closeBody(r)
	return TeamMemberFromJson(r.Body), BuildResponse(r)
}

// UpdateTeamMemberRoles will update the roles on a team for a user.
func (c *Client4) UpdateTeamMemberRoles(teamId, userId, newRoles string) (bool, *Response) {
	requestBody := map[string]string{"roles": newRoles}
	r, err := c.DoApiPut(c.GetTeamMemberRoute(teamId, userId)+"/roles", MapToJson(requestBody))
	if err != nil {
		return false, BuildErrorResponse(r, err)
	}
	defer closeBody(r)
	return CheckStatusOK(r), BuildResponse(r)
}

// UpdateTeamMemberSchemeRoles will update the scheme-derived roles on a team for a user.
func (c *Client4) UpdateTeamMemberSchemeRoles(teamId string, userId string, schemeRoles *SchemeRoles) (bool, *Response) {
	r, err := c.DoApiPut(c.GetTeamMemberRoute(teamId, userId)+"/schemeRoles", schemeRoles.ToJson())
	if err != nil {
		return false, BuildErrorResponse(r, err)
	}
	defer closeBody(r)
	return CheckStatusOK(r), BuildResponse(r)
}

// UpdateTeam will update a team.
func (c *Client4) UpdateTeam(team *Team) (*Team, *Response) {
	r, err := c.DoApiPut(c.GetTeamRoute(team.Id), team.ToJson())
	if err != nil {
		return nil, BuildErrorResponse(r, err)
	}
	defer closeBody(r)
	return TeamFromJson(r.Body), BuildResponse(r)
}

// PatchTeam partially updates a team. Any missing fields are not updated.
func (c *Client4) PatchTeam(teamId string, patch *TeamPatch) (*Team, *Response) {
	r, err := c.DoApiPut(c.GetTeamRoute(teamId)+"/patch", patch.ToJson())
	if err != nil {
		return nil, BuildErrorResponse(r, err)
	}
	defer closeBody(r)
	return TeamFromJson(r.Body), BuildResponse(r)
}

// RestoreTeam restores a previously deleted team.
func (c *Client4) RestoreTeam(teamId string) (*Team, *Response) {
	r, err := c.DoApiPost(c.GetTeamRoute(teamId)+"/restore", "")
	if err != nil {
		return nil, BuildErrorResponse(r, err)
	}
	defer closeBody(r)
	return TeamFromJson(r.Body), BuildResponse(r)
}

// RegenerateTeamInviteId requests a new invite ID to be generated.
func (c *Client4) RegenerateTeamInviteId(teamId string) (*Team, *Response) {
	r, err := c.DoApiPost(c.GetTeamRoute(teamId)+"/regenerate_invite_id", "")
	if err != nil {
		return nil, BuildErrorResponse(r, err)
	}
	defer closeBody(r)
	return TeamFromJson(r.Body), BuildResponse(r)
}

// SoftDeleteTeam deletes the team softly (archive only, not permanent delete).
func (c *Client4) SoftDeleteTeam(teamId string) (bool, *Response) {
	r, err := c.DoApiDelete(c.GetTeamRoute(teamId))
	if err != nil {
		return false, BuildErrorResponse(r, err)
	}
	defer closeBody(r)
	return CheckStatusOK(r), BuildResponse(r)
}

// PermanentDeleteTeam deletes the team, should only be used when needed for
// compliance and the like.
func (c *Client4) PermanentDeleteTeam(teamId string) (bool, *Response) {
	r, err := c.DoApiDelete(c.GetTeamRoute(teamId) + "?permanent=" + c.boolString(true))
	if err != nil {
		return false, BuildErrorResponse(r, err)
	}
	defer closeBody(r)
	return CheckStatusOK(r), BuildResponse(r)
}

// UpdateTeamPrivacy modifies the team type (model.TEAM_OPEN <--> model.TEAM_INVITE) and sets
// the corresponding AllowOpenInvite appropriately.
func (c *Client4) UpdateTeamPrivacy(teamId string, privacy string) (*Team, *Response) {
	requestBody := map[string]string{"privacy": privacy}
	r, err := c.DoApiPut(c.GetTeamRoute(teamId)+"/privacy", MapToJson(requestBody))
	if err != nil {
		return nil, BuildErrorResponse(r, err)
	}
	defer closeBody(r)
	return TeamFromJson(r.Body), BuildResponse(r)
}

// GetTeamMembers returns team members based on the provided team id string.
func (c *Client4) GetTeamMembers(teamId string, page int, perPage int, etag string) ([]*TeamMember, *Response) {
	query := fmt.Sprintf("?page=%v&per_page=%v", page, perPage)
	r, err := c.DoApiGet(c.GetTeamMembersRoute(teamId)+query, etag)
	if err != nil {
		return nil, BuildErrorResponse(r, err)
	}
	defer closeBody(r)
	return TeamMembersFromJson(r.Body), BuildResponse(r)
}

// GetTeamMembersWithoutDeletedUsers returns team members based on the provided team id string. Additional parameters of sort and exclude_deleted_users accepted as well
// Could not add it to above function due to it be a breaking change.
func (c *Client4) GetTeamMembersSortAndWithoutDeletedUsers(teamId string, page int, perPage int, sort string, exclude_deleted_users bool, etag string) ([]*TeamMember, *Response) {
	query := fmt.Sprintf("?page=%v&per_page=%v&sort=%v&exclude_deleted_users=%v", page, perPage, sort, exclude_deleted_users)
	r, err := c.DoApiGet(c.GetTeamMembersRoute(teamId)+query, etag)
	if err != nil {
		return nil, BuildErrorResponse(r, err)
	}
	defer closeBody(r)
	return TeamMembersFromJson(r.Body), BuildResponse(r)
}

// GetTeamMembersForUser returns the team members for a user.
func (c *Client4) GetTeamMembersForUser(userId string, etag string) ([]*TeamMember, *Response) {
	r, err := c.DoApiGet(c.GetUserRoute(userId)+"/teams/members", etag)
	if err != nil {
		return nil, BuildErrorResponse(r, err)
	}
	defer closeBody(r)
	return TeamMembersFromJson(r.Body), BuildResponse(r)
}

// GetTeamMembersByIds will return an array of team members based on the
// team id and a list of user ids provided. Must be authenticated.
func (c *Client4) GetTeamMembersByIds(teamId string, userIds []string) ([]*TeamMember, *Response) {
	r, err := c.DoApiPost(fmt.Sprintf("/teams/%v/members/ids", teamId), ArrayToJson(userIds))
	if err != nil {
		return nil, BuildErrorResponse(r, err)
	}
	defer closeBody(r)
	return TeamMembersFromJson(r.Body), BuildResponse(r)
}

// AddTeamMember adds user to a team and return a team member.
func (c *Client4) AddTeamMember(teamId, userId string) (*TeamMember, *Response) {
	member := &TeamMember{TeamId: teamId, UserId: userId}
	r, err := c.DoApiPost(c.GetTeamMembersRoute(teamId), member.ToJson())
	if err != nil {
		return nil, BuildErrorResponse(r, err)
	}
	defer closeBody(r)
	return TeamMemberFromJson(r.Body), BuildResponse(r)
}

// AddTeamMemberFromInvite adds a user to a team and return a team member using an invite id
// or an invite token/data pair.
func (c *Client4) AddTeamMemberFromInvite(token, inviteId string) (*TeamMember, *Response) {
	var query string

	if inviteId != "" {
		query += fmt.Sprintf("?invite_id=%v", inviteId)
	}

	if token != "" {
		query += fmt.Sprintf("?token=%v", token)
	}

	r, err := c.DoApiPost(c.GetTeamsRoute()+"/members/invite"+query, "")
	if err != nil {
		return nil, BuildErrorResponse(r, err)
	}
	defer closeBody(r)
	return TeamMemberFromJson(r.Body), BuildResponse(r)
}

// AddTeamMembers adds a number of users to a team and returns the team members.
func (c *Client4) AddTeamMembers(teamId string, userIds []string) ([]*TeamMember, *Response) {
	var members []*TeamMember
	for _, userId := range userIds {
		member := &TeamMember{TeamId: teamId, UserId: userId}
		members = append(members, member)
	}

	r, err := c.DoApiPost(c.GetTeamMembersRoute(teamId)+"/batch", TeamMembersToJson(members))
	if err != nil {
		return nil, BuildErrorResponse(r, err)
	}
	defer closeBody(r)
	return TeamMembersFromJson(r.Body), BuildResponse(r)
}

// AddTeamMembers adds a number of users to a team and returns the team members.
func (c *Client4) AddTeamMembersGracefully(teamId string, userIds []string) ([]*TeamMemberWithError, *Response) {
	var members []*TeamMember
	for _, userId := range userIds {
		member := &TeamMember{TeamId: teamId, UserId: userId}
		members = append(members, member)
	}

	r, err := c.DoApiPost(c.GetTeamMembersRoute(teamId)+"/batch?graceful="+c.boolString(true), TeamMembersToJson(members))
	if err != nil {
		return nil, BuildErrorResponse(r, err)
	}
	defer closeBody(r)
	return TeamMembersWithErrorFromJson(r.Body), BuildResponse(r)
}

// RemoveTeamMember will remove a user from a team.
func (c *Client4) RemoveTeamMember(teamId, userId string) (bool, *Response) {
	r, err := c.DoApiDelete(c.GetTeamMemberRoute(teamId, userId))
	if err != nil {
		return false, BuildErrorResponse(r, err)
	}
	defer closeBody(r)
	return CheckStatusOK(r), BuildResponse(r)
}

// GetTeamStats returns a team stats based on the team id string.
// Must be authenticated.
func (c *Client4) GetTeamStats(teamId, etag string) (*TeamStats, *Response) {
	r, err := c.DoApiGet(c.GetTeamStatsRoute(teamId), etag)
	if err != nil {
		return nil, BuildErrorResponse(r, err)
	}
	defer closeBody(r)
	return TeamStatsFromJson(r.Body), BuildResponse(r)
}

// GetTotalUsersStats returns a total system user stats.
// Must be authenticated.
func (c *Client4) GetTotalUsersStats(etag string) (*UsersStats, *Response) {
	r, err := c.DoApiGet(c.GetTotalUsersStatsRoute(), etag)
	if err != nil {
		return nil, BuildErrorResponse(r, err)
	}
	defer closeBody(r)
	return UsersStatsFromJson(r.Body), BuildResponse(r)
}

// GetTeamUnread will return a TeamUnread object that contains the amount of
// unread messages and mentions the user has for the specified team.
// Must be authenticated.
func (c *Client4) GetTeamUnread(teamId, userId string) (*TeamUnread, *Response) {
	r, err := c.DoApiGet(c.GetUserRoute(userId)+c.GetTeamRoute(teamId)+"/unread", "")
	if err != nil {
		return nil, BuildErrorResponse(r, err)
	}
	defer closeBody(r)
	return TeamUnreadFromJson(r.Body), BuildResponse(r)
}

// ImportTeam will import an exported team from other app into a existing team.
func (c *Client4) ImportTeam(data []byte, filesize int, importFrom, filename, teamId string) (map[string]string, *Response) {
	body := &bytes.Buffer{}
	writer := multipart.NewWriter(body)

	part, err := writer.CreateFormFile("file", filename)
	if err != nil {
		return nil, &Response{Error: NewAppError("UploadImportTeam", "model.client.upload_post_attachment.file.app_error", nil, err.Error(), http.StatusBadRequest)}
	}

	if _, err = io.Copy(part, bytes.NewBuffer(data)); err != nil {
		return nil, &Response{Error: NewAppError("UploadImportTeam", "model.client.upload_post_attachment.file.app_error", nil, err.Error(), http.StatusBadRequest)}
	}

	part, err = writer.CreateFormField("filesize")
	if err != nil {
		return nil, &Response{Error: NewAppError("UploadImportTeam", "model.client.upload_post_attachment.file_size.app_error", nil, err.Error(), http.StatusBadRequest)}
	}

	if _, err = io.Copy(part, strings.NewReader(strconv.Itoa(filesize))); err != nil {
		return nil, &Response{Error: NewAppError("UploadImportTeam", "model.client.upload_post_attachment.file_size.app_error", nil, err.Error(), http.StatusBadRequest)}
	}

	part, err = writer.CreateFormField("importFrom")
	if err != nil {
		return nil, &Response{Error: NewAppError("UploadImportTeam", "model.client.upload_post_attachment.import_from.app_error", nil, err.Error(), http.StatusBadRequest)}
	}

	if _, err := io.Copy(part, strings.NewReader(importFrom)); err != nil {
		return nil, &Response{Error: NewAppError("UploadImportTeam", "model.client.upload_post_attachment.import_from.app_error", nil, err.Error(), http.StatusBadRequest)}
	}

	if err := writer.Close(); err != nil {
		return nil, &Response{Error: NewAppError("UploadImportTeam", "model.client.upload_post_attachment.writer.app_error", nil, err.Error(), http.StatusBadRequest)}
	}

	return c.DoUploadImportTeam(c.GetTeamImportRoute(teamId), body.Bytes(), writer.FormDataContentType())
}

// InviteUsersToTeam invite users by email to the team.
func (c *Client4) InviteUsersToTeam(teamId string, userEmails []string) (bool, *Response) {
	r, err := c.DoApiPost(c.GetTeamRoute(teamId)+"/invite/email", ArrayToJson(userEmails))
	if err != nil {
		return false, BuildErrorResponse(r, err)
	}
	defer closeBody(r)
	return CheckStatusOK(r), BuildResponse(r)
}

// InviteGuestsToTeam invite guest by email to some channels in a team.
func (c *Client4) InviteGuestsToTeam(teamId string, userEmails []string, channels []string, message string) (bool, *Response) {
	guestsInvite := GuestsInvite{
		Emails:   userEmails,
		Channels: channels,
		Message:  message,
	}
	r, err := c.DoApiPost(c.GetTeamRoute(teamId)+"/invite-guests/email", guestsInvite.ToJson())
	if err != nil {
		return false, BuildErrorResponse(r, err)
	}
	defer closeBody(r)
	return CheckStatusOK(r), BuildResponse(r)
}

// InviteUsersToTeam invite users by email to the team.
func (c *Client4) InviteUsersToTeamGracefully(teamId string, userEmails []string) ([]*EmailInviteWithError, *Response) {
	r, err := c.DoApiPost(c.GetTeamRoute(teamId)+"/invite/email?graceful="+c.boolString(true), ArrayToJson(userEmails))
	if err != nil {
		return nil, BuildErrorResponse(r, err)
	}
	defer closeBody(r)
	return EmailInviteWithErrorFromJson(r.Body), BuildResponse(r)
}

// InviteGuestsToTeam invite guest by email to some channels in a team.
func (c *Client4) InviteGuestsToTeamGracefully(teamId string, userEmails []string, channels []string, message string) ([]*EmailInviteWithError, *Response) {
	guestsInvite := GuestsInvite{
		Emails:   userEmails,
		Channels: channels,
		Message:  message,
	}
	r, err := c.DoApiPost(c.GetTeamRoute(teamId)+"/invite-guests/email?graceful="+c.boolString(true), guestsInvite.ToJson())
	if err != nil {
		return nil, BuildErrorResponse(r, err)
	}
	defer closeBody(r)
	return EmailInviteWithErrorFromJson(r.Body), BuildResponse(r)
}

// InvalidateEmailInvites will invalidate active email invitations that have not been accepted by the user.
func (c *Client4) InvalidateEmailInvites() (bool, *Response) {
	r, err := c.DoApiDelete(c.GetTeamsRoute() + "/invites/email")
	if err != nil {
		return false, BuildErrorResponse(r, err)
	}
	defer closeBody(r)
	return CheckStatusOK(r), BuildResponse(r)
}

// GetTeamInviteInfo returns a team object from an invite id containing sanitized information.
func (c *Client4) GetTeamInviteInfo(inviteId string) (*Team, *Response) {
	r, err := c.DoApiGet(c.GetTeamsRoute()+"/invite/"+inviteId, "")
	if err != nil {
		return nil, BuildErrorResponse(r, err)
	}
	defer closeBody(r)
	return TeamFromJson(r.Body), BuildResponse(r)
}

// SetTeamIcon sets team icon of the team.
func (c *Client4) SetTeamIcon(teamId string, data []byte) (bool, *Response) {
	body := &bytes.Buffer{}
	writer := multipart.NewWriter(body)

	part, err := writer.CreateFormFile("image", "teamIcon.png")
	if err != nil {
		return false, &Response{Error: NewAppError("SetTeamIcon", "model.client.set_team_icon.no_file.app_error", nil, err.Error(), http.StatusBadRequest)}
	}

	if _, err = io.Copy(part, bytes.NewBuffer(data)); err != nil {
		return false, &Response{Error: NewAppError("SetTeamIcon", "model.client.set_team_icon.no_file.app_error", nil, err.Error(), http.StatusBadRequest)}
	}

	if err = writer.Close(); err != nil {
		return false, &Response{Error: NewAppError("SetTeamIcon", "model.client.set_team_icon.writer.app_error", nil, err.Error(), http.StatusBadRequest)}
	}

	rq, err := http.NewRequest("POST", c.ApiUrl+c.GetTeamRoute(teamId)+"/image", bytes.NewReader(body.Bytes()))
	if err != nil {
		return false, &Response{Error: NewAppError("SetTeamIcon", "model.client.connecting.app_error", nil, err.Error(), http.StatusBadRequest)}
	}
	rq.Header.Set("Content-Type", writer.FormDataContentType())

	if len(c.AuthToken) > 0 {
		rq.Header.Set(HEADER_AUTH, c.AuthType+" "+c.AuthToken)
	}

	rp, err := c.HttpClient.Do(rq)
	if err != nil || rp == nil {
		// set to http.StatusForbidden(403)
		return false, &Response{StatusCode: http.StatusForbidden, Error: NewAppError(c.GetTeamRoute(teamId)+"/image", "model.client.connecting.app_error", nil, err.Error(), 403)}
	}
	defer closeBody(rp)

	if rp.StatusCode >= 300 {
		return false, BuildErrorResponse(rp, AppErrorFromJson(rp.Body))
	}

	return CheckStatusOK(rp), BuildResponse(rp)
}

// GetTeamIcon gets the team icon of the team.
func (c *Client4) GetTeamIcon(teamId, etag string) ([]byte, *Response) {
	r, appErr := c.DoApiGet(c.GetTeamRoute(teamId)+"/image", etag)
	if appErr != nil {
		return nil, BuildErrorResponse(r, appErr)
	}
	defer closeBody(r)

	data, err := ioutil.ReadAll(r.Body)
	if err != nil {
		return nil, BuildErrorResponse(r, NewAppError("GetTeamIcon", "model.client.get_team_icon.app_error", nil, err.Error(), r.StatusCode))
	}
	return data, BuildResponse(r)
}

// RemoveTeamIcon updates LastTeamIconUpdate to 0 which indicates team icon is removed.
func (c *Client4) RemoveTeamIcon(teamId string) (bool, *Response) {
	r, err := c.DoApiDelete(c.GetTeamRoute(teamId) + "/image")
	if err != nil {
		return false, BuildErrorResponse(r, err)
	}
	defer closeBody(r)
	return CheckStatusOK(r), BuildResponse(r)
}

// Channel Section

// GetAllChannels get all the channels. Must be a system administrator.
func (c *Client4) GetAllChannels(page int, perPage int, etag string) (*ChannelListWithTeamData, *Response) {
	query := fmt.Sprintf("?page=%v&per_page=%v", page, perPage)
	r, err := c.DoApiGet(c.GetChannelsRoute()+query, etag)
	if err != nil {
		return nil, BuildErrorResponse(r, err)
	}
	defer closeBody(r)
	return ChannelListWithTeamDataFromJson(r.Body), BuildResponse(r)
}

// GetAllChannelsWithCount get all the channels including the total count. Must be a system administrator.
func (c *Client4) GetAllChannelsWithCount(page int, perPage int, etag string) (*ChannelListWithTeamData, int64, *Response) {
	query := fmt.Sprintf("?page=%v&per_page=%v&include_total_count="+c.boolString(true), page, perPage)
	r, err := c.DoApiGet(c.GetChannelsRoute()+query, etag)
	if err != nil {
		return nil, 0, BuildErrorResponse(r, err)
	}
	defer closeBody(r)
	cwc := ChannelsWithCountFromJson(r.Body)
	return cwc.Channels, cwc.TotalCount, BuildResponse(r)
}

// CreateChannel creates a channel based on the provided channel struct.
func (c *Client4) CreateChannel(channel *Channel) (*Channel, *Response) {
	r, err := c.DoApiPost(c.GetChannelsRoute(), channel.ToJson())
	if err != nil {
		return nil, BuildErrorResponse(r, err)
	}
	defer closeBody(r)
	return ChannelFromJson(r.Body), BuildResponse(r)
}

// UpdateChannel updates a channel based on the provided channel struct.
func (c *Client4) UpdateChannel(channel *Channel) (*Channel, *Response) {
	r, err := c.DoApiPut(c.GetChannelRoute(channel.Id), channel.ToJson())
	if err != nil {
		return nil, BuildErrorResponse(r, err)
	}
	defer closeBody(r)
	return ChannelFromJson(r.Body), BuildResponse(r)
}

// PatchChannel partially updates a channel. Any missing fields are not updated.
func (c *Client4) PatchChannel(channelId string, patch *ChannelPatch) (*Channel, *Response) {
	r, err := c.DoApiPut(c.GetChannelRoute(channelId)+"/patch", patch.ToJson())
	if err != nil {
		return nil, BuildErrorResponse(r, err)
	}
	defer closeBody(r)
	return ChannelFromJson(r.Body), BuildResponse(r)
}

// ConvertChannelToPrivate converts public to private channel.
func (c *Client4) ConvertChannelToPrivate(channelId string) (*Channel, *Response) {
	r, err := c.DoApiPost(c.GetChannelRoute(channelId)+"/convert", "")
	if err != nil {
		return nil, BuildErrorResponse(r, err)
	}
	defer closeBody(r)
	return ChannelFromJson(r.Body), BuildResponse(r)
}

// UpdateChannelPrivacy updates channel privacy
func (c *Client4) UpdateChannelPrivacy(channelId string, privacy string) (*Channel, *Response) {
	requestBody := map[string]string{"privacy": privacy}
	r, err := c.DoApiPut(c.GetChannelRoute(channelId)+"/privacy", MapToJson(requestBody))
	if err != nil {
		return nil, BuildErrorResponse(r, err)
	}
	defer closeBody(r)
	return ChannelFromJson(r.Body), BuildResponse(r)
}

// RestoreChannel restores a previously deleted channel. Any missing fields are not updated.
func (c *Client4) RestoreChannel(channelId string) (*Channel, *Response) {
	r, err := c.DoApiPost(c.GetChannelRoute(channelId)+"/restore", "")
	if err != nil {
		return nil, BuildErrorResponse(r, err)
	}
	defer closeBody(r)
	return ChannelFromJson(r.Body), BuildResponse(r)
}

// CreateDirectChannel creates a direct message channel based on the two user
// ids provided.
func (c *Client4) CreateDirectChannel(userId1, userId2 string) (*Channel, *Response) {
	requestBody := []string{userId1, userId2}
	r, err := c.DoApiPost(c.GetChannelsRoute()+"/direct", ArrayToJson(requestBody))
	if err != nil {
		return nil, BuildErrorResponse(r, err)
	}
	defer closeBody(r)
	return ChannelFromJson(r.Body), BuildResponse(r)
}

// CreateGroupChannel creates a group message channel based on userIds provided.
func (c *Client4) CreateGroupChannel(userIds []string) (*Channel, *Response) {
	r, err := c.DoApiPost(c.GetChannelsRoute()+"/group", ArrayToJson(userIds))
	if err != nil {
		return nil, BuildErrorResponse(r, err)
	}
	defer closeBody(r)
	return ChannelFromJson(r.Body), BuildResponse(r)
}

// GetChannel returns a channel based on the provided channel id string.
func (c *Client4) GetChannel(channelId, etag string) (*Channel, *Response) {
	r, err := c.DoApiGet(c.GetChannelRoute(channelId), etag)
	if err != nil {
		return nil, BuildErrorResponse(r, err)
	}
	defer closeBody(r)
	return ChannelFromJson(r.Body), BuildResponse(r)
}

// GetChannelStats returns statistics for a channel.
func (c *Client4) GetChannelStats(channelId string, etag string) (*ChannelStats, *Response) {
	r, err := c.DoApiGet(c.GetChannelRoute(channelId)+"/stats", etag)
	if err != nil {
		return nil, BuildErrorResponse(r, err)
	}
	defer closeBody(r)
	return ChannelStatsFromJson(r.Body), BuildResponse(r)
}

// GetChannelMembersTimezones gets a list of timezones for a channel.
func (c *Client4) GetChannelMembersTimezones(channelId string) ([]string, *Response) {
	r, err := c.DoApiGet(c.GetChannelRoute(channelId)+"/timezones", "")
	if err != nil {
		return nil, BuildErrorResponse(r, err)
	}
	defer closeBody(r)
	return ArrayFromJson(r.Body), BuildResponse(r)
}

// GetPinnedPosts gets a list of pinned posts.
func (c *Client4) GetPinnedPosts(channelId string, etag string) (*PostList, *Response) {
	r, err := c.DoApiGet(c.GetChannelRoute(channelId)+"/pinned", etag)
	if err != nil {
		return nil, BuildErrorResponse(r, err)
	}
	defer closeBody(r)
	return PostListFromJson(r.Body), BuildResponse(r)
}

// GetPublicChannelsForTeam returns a list of public channels based on the provided team id string.
func (c *Client4) GetPublicChannelsForTeam(teamId string, page int, perPage int, etag string) ([]*Channel, *Response) {
	query := fmt.Sprintf("?page=%v&per_page=%v", page, perPage)
	r, err := c.DoApiGet(c.GetChannelsForTeamRoute(teamId)+query, etag)
	if err != nil {
		return nil, BuildErrorResponse(r, err)
	}
	defer closeBody(r)
	return ChannelSliceFromJson(r.Body), BuildResponse(r)
}

// GetDeletedChannelsForTeam returns a list of public channels based on the provided team id string.
func (c *Client4) GetDeletedChannelsForTeam(teamId string, page int, perPage int, etag string) ([]*Channel, *Response) {
	query := fmt.Sprintf("/deleted?page=%v&per_page=%v", page, perPage)
	r, err := c.DoApiGet(c.GetChannelsForTeamRoute(teamId)+query, etag)
	if err != nil {
		return nil, BuildErrorResponse(r, err)
	}
	defer closeBody(r)
	return ChannelSliceFromJson(r.Body), BuildResponse(r)
}

// GetPublicChannelsByIdsForTeam returns a list of public channels based on provided team id string.
func (c *Client4) GetPublicChannelsByIdsForTeam(teamId string, channelIds []string) ([]*Channel, *Response) {
	r, err := c.DoApiPost(c.GetChannelsForTeamRoute(teamId)+"/ids", ArrayToJson(channelIds))
	if err != nil {
		return nil, BuildErrorResponse(r, err)
	}
	defer closeBody(r)
	return ChannelSliceFromJson(r.Body), BuildResponse(r)
}

// GetChannelsForTeamForUser returns a list channels of on a team for a user.
func (c *Client4) GetChannelsForTeamForUser(teamId, userId string, includeDeleted bool, etag string) ([]*Channel, *Response) {
	r, err := c.DoApiGet(c.GetChannelsForTeamForUserRoute(teamId, userId, includeDeleted), etag)
	if err != nil {
		return nil, BuildErrorResponse(r, err)
	}
	defer closeBody(r)
	return ChannelSliceFromJson(r.Body), BuildResponse(r)
}

// SearchChannels returns the channels on a team matching the provided search term.
func (c *Client4) SearchChannels(teamId string, search *ChannelSearch) ([]*Channel, *Response) {
	r, err := c.DoApiPost(c.GetChannelsForTeamRoute(teamId)+"/search", search.ToJson())
	if err != nil {
		return nil, BuildErrorResponse(r, err)
	}
	defer closeBody(r)
	return ChannelSliceFromJson(r.Body), BuildResponse(r)
}

// SearchArchivedChannels returns the archived channels on a team matching the provided search term.
func (c *Client4) SearchArchivedChannels(teamId string, search *ChannelSearch) ([]*Channel, *Response) {
	r, err := c.DoApiPost(c.GetChannelsForTeamRoute(teamId)+"/search_archived", search.ToJson())
	if err != nil {
		return nil, BuildErrorResponse(r, err)
	}
	defer closeBody(r)
	return ChannelSliceFromJson(r.Body), BuildResponse(r)
}

// SearchAllChannels search in all the channels. Must be a system administrator.
func (c *Client4) SearchAllChannels(search *ChannelSearch) (*ChannelListWithTeamData, *Response) {
	r, err := c.DoApiPost(c.GetChannelsRoute()+"/search", search.ToJson())
	if err != nil {
		return nil, BuildErrorResponse(r, err)
	}
	defer closeBody(r)
	return ChannelListWithTeamDataFromJson(r.Body), BuildResponse(r)
}

// SearchAllChannelsPaged searches all the channels and returns the results paged with the total count.
func (c *Client4) SearchAllChannelsPaged(search *ChannelSearch) (*ChannelsWithCount, *Response) {
	r, err := c.DoApiPost(c.GetChannelsRoute()+"/search", search.ToJson())
	if err != nil {
		return nil, BuildErrorResponse(r, err)
	}
	defer closeBody(r)
	return ChannelsWithCountFromJson(r.Body), BuildResponse(r)
}

// SearchGroupChannels returns the group channels of the user whose members' usernames match the search term.
func (c *Client4) SearchGroupChannels(search *ChannelSearch) ([]*Channel, *Response) {
	r, err := c.DoApiPost(c.GetChannelsRoute()+"/group/search", search.ToJson())
	if err != nil {
		return nil, BuildErrorResponse(r, err)
	}
	defer closeBody(r)
	return ChannelSliceFromJson(r.Body), BuildResponse(r)
}

// DeleteChannel deletes channel based on the provided channel id string.
func (c *Client4) DeleteChannel(channelId string) (bool, *Response) {
	r, err := c.DoApiDelete(c.GetChannelRoute(channelId))
	if err != nil {
		return false, BuildErrorResponse(r, err)
	}
	defer closeBody(r)
	return CheckStatusOK(r), BuildResponse(r)
}

// GetChannelByName returns a channel based on the provided channel name and team id strings.
func (c *Client4) GetChannelByName(channelName, teamId string, etag string) (*Channel, *Response) {
	r, err := c.DoApiGet(c.GetChannelByNameRoute(channelName, teamId), etag)
	if err != nil {
		return nil, BuildErrorResponse(r, err)
	}
	defer closeBody(r)
	return ChannelFromJson(r.Body), BuildResponse(r)
}

// GetChannelByNameIncludeDeleted returns a channel based on the provided channel name and team id strings. Other then GetChannelByName it will also return deleted channels.
func (c *Client4) GetChannelByNameIncludeDeleted(channelName, teamId string, etag string) (*Channel, *Response) {
	r, err := c.DoApiGet(c.GetChannelByNameRoute(channelName, teamId)+"?include_deleted="+c.boolString(true), etag)
	if err != nil {
		return nil, BuildErrorResponse(r, err)
	}
	defer closeBody(r)
	return ChannelFromJson(r.Body), BuildResponse(r)
}

// GetChannelByNameForTeamName returns a channel based on the provided channel name and team name strings.
func (c *Client4) GetChannelByNameForTeamName(channelName, teamName string, etag string) (*Channel, *Response) {
	r, err := c.DoApiGet(c.GetChannelByNameForTeamNameRoute(channelName, teamName), etag)
	if err != nil {
		return nil, BuildErrorResponse(r, err)
	}
	defer closeBody(r)
	return ChannelFromJson(r.Body), BuildResponse(r)
}

// GetChannelByNameForTeamNameIncludeDeleted returns a channel based on the provided channel name and team name strings. Other then GetChannelByNameForTeamName it will also return deleted channels.
func (c *Client4) GetChannelByNameForTeamNameIncludeDeleted(channelName, teamName string, etag string) (*Channel, *Response) {
	r, err := c.DoApiGet(c.GetChannelByNameForTeamNameRoute(channelName, teamName)+"?include_deleted="+c.boolString(true), etag)
	if err != nil {
		return nil, BuildErrorResponse(r, err)
	}
	defer closeBody(r)
	return ChannelFromJson(r.Body), BuildResponse(r)
}

// GetChannelMembers gets a page of channel members.
func (c *Client4) GetChannelMembers(channelId string, page, perPage int, etag string) (*ChannelMembers, *Response) {
	query := fmt.Sprintf("?page=%v&per_page=%v", page, perPage)
	r, err := c.DoApiGet(c.GetChannelMembersRoute(channelId)+query, etag)
	if err != nil {
		return nil, BuildErrorResponse(r, err)
	}
	defer closeBody(r)
	return ChannelMembersFromJson(r.Body), BuildResponse(r)
}

// GetChannelMembersByIds gets the channel members in a channel for a list of user ids.
func (c *Client4) GetChannelMembersByIds(channelId string, userIds []string) (*ChannelMembers, *Response) {
	r, err := c.DoApiPost(c.GetChannelMembersRoute(channelId)+"/ids", ArrayToJson(userIds))
	if err != nil {
		return nil, BuildErrorResponse(r, err)
	}
	defer closeBody(r)
	return ChannelMembersFromJson(r.Body), BuildResponse(r)
}

// GetChannelMember gets a channel member.
func (c *Client4) GetChannelMember(channelId, userId, etag string) (*ChannelMember, *Response) {
	r, err := c.DoApiGet(c.GetChannelMemberRoute(channelId, userId), etag)
	if err != nil {
		return nil, BuildErrorResponse(r, err)
	}
	defer closeBody(r)
	return ChannelMemberFromJson(r.Body), BuildResponse(r)
}

// GetChannelMembersForUser gets all the channel members for a user on a team.
func (c *Client4) GetChannelMembersForUser(userId, teamId, etag string) (*ChannelMembers, *Response) {
	r, err := c.DoApiGet(fmt.Sprintf(c.GetUserRoute(userId)+"/teams/%v/channels/members", teamId), etag)
	if err != nil {
		return nil, BuildErrorResponse(r, err)
	}
	defer closeBody(r)
	return ChannelMembersFromJson(r.Body), BuildResponse(r)
}

// ViewChannel performs a view action for a user. Synonymous with switching channels or marking channels as read by a user.
func (c *Client4) ViewChannel(userId string, view *ChannelView) (*ChannelViewResponse, *Response) {
	url := fmt.Sprintf(c.GetChannelsRoute()+"/members/%v/view", userId)
	r, err := c.DoApiPost(url, view.ToJson())
	if err != nil {
		return nil, BuildErrorResponse(r, err)
	}
	defer closeBody(r)
	return ChannelViewResponseFromJson(r.Body), BuildResponse(r)
}

// GetChannelUnread will return a ChannelUnread object that contains the number of
// unread messages and mentions for a user.
func (c *Client4) GetChannelUnread(channelId, userId string) (*ChannelUnread, *Response) {
	r, err := c.DoApiGet(c.GetUserRoute(userId)+c.GetChannelRoute(channelId)+"/unread", "")
	if err != nil {
		return nil, BuildErrorResponse(r, err)
	}
	defer closeBody(r)
	return ChannelUnreadFromJson(r.Body), BuildResponse(r)
}

// UpdateChannelRoles will update the roles on a channel for a user.
func (c *Client4) UpdateChannelRoles(channelId, userId, roles string) (bool, *Response) {
	requestBody := map[string]string{"roles": roles}
	r, err := c.DoApiPut(c.GetChannelMemberRoute(channelId, userId)+"/roles", MapToJson(requestBody))
	if err != nil {
		return false, BuildErrorResponse(r, err)
	}
	defer closeBody(r)
	return CheckStatusOK(r), BuildResponse(r)
}

// UpdateChannelMemberSchemeRoles will update the scheme-derived roles on a channel for a user.
func (c *Client4) UpdateChannelMemberSchemeRoles(channelId string, userId string, schemeRoles *SchemeRoles) (bool, *Response) {
	r, err := c.DoApiPut(c.GetChannelMemberRoute(channelId, userId)+"/schemeRoles", schemeRoles.ToJson())
	if err != nil {
		return false, BuildErrorResponse(r, err)
	}
	defer closeBody(r)
	return CheckStatusOK(r), BuildResponse(r)
}

// UpdateChannelNotifyProps will update the notification properties on a channel for a user.
func (c *Client4) UpdateChannelNotifyProps(channelId, userId string, props map[string]string) (bool, *Response) {
	r, err := c.DoApiPut(c.GetChannelMemberRoute(channelId, userId)+"/notify_props", MapToJson(props))
	if err != nil {
		return false, BuildErrorResponse(r, err)
	}
	defer closeBody(r)
	return CheckStatusOK(r), BuildResponse(r)
}

// AddChannelMember adds user to channel and return a channel member.
func (c *Client4) AddChannelMember(channelId, userId string) (*ChannelMember, *Response) {
	requestBody := map[string]string{"user_id": userId}
	r, err := c.DoApiPost(c.GetChannelMembersRoute(channelId)+"", MapToJson(requestBody))
	if err != nil {
		return nil, BuildErrorResponse(r, err)
	}
	defer closeBody(r)
	return ChannelMemberFromJson(r.Body), BuildResponse(r)
}

// AddChannelMemberWithRootId adds user to channel and return a channel member. Post add to channel message has the postRootId.
func (c *Client4) AddChannelMemberWithRootId(channelId, userId, postRootId string) (*ChannelMember, *Response) {
	requestBody := map[string]string{"user_id": userId, "post_root_id": postRootId}
	r, err := c.DoApiPost(c.GetChannelMembersRoute(channelId)+"", MapToJson(requestBody))
	if err != nil {
		return nil, BuildErrorResponse(r, err)
	}
	defer closeBody(r)
	return ChannelMemberFromJson(r.Body), BuildResponse(r)
}

// RemoveUserFromChannel will delete the channel member object for a user, effectively removing the user from a channel.
func (c *Client4) RemoveUserFromChannel(channelId, userId string) (bool, *Response) {
	r, err := c.DoApiDelete(c.GetChannelMemberRoute(channelId, userId))
	if err != nil {
		return false, BuildErrorResponse(r, err)
	}
	defer closeBody(r)
	return CheckStatusOK(r), BuildResponse(r)
}

// AutocompleteChannelsForTeam will return an ordered list of channels autocomplete suggestions.
func (c *Client4) AutocompleteChannelsForTeam(teamId, name string) (*ChannelList, *Response) {
	query := fmt.Sprintf("?name=%v", name)
	r, err := c.DoApiGet(c.GetChannelsForTeamRoute(teamId)+"/autocomplete"+query, "")
	if err != nil {
		return nil, BuildErrorResponse(r, err)
	}
	defer closeBody(r)
	return ChannelListFromJson(r.Body), BuildResponse(r)
}

// AutocompleteChannelsForTeamForSearch will return an ordered list of your channels autocomplete suggestions.
func (c *Client4) AutocompleteChannelsForTeamForSearch(teamId, name string) (*ChannelList, *Response) {
	query := fmt.Sprintf("?name=%v", name)
	r, err := c.DoApiGet(c.GetChannelsForTeamRoute(teamId)+"/search_autocomplete"+query, "")
	if err != nil {
		return nil, BuildErrorResponse(r, err)
	}
	defer closeBody(r)
	return ChannelListFromJson(r.Body), BuildResponse(r)
}

// Post Section

// CreatePost creates a post based on the provided post struct.
func (c *Client4) CreatePost(post *Post) (*Post, *Response) {
	r, err := c.DoApiPost(c.GetPostsRoute(), post.ToUnsanitizedJson())
	if err != nil {
		return nil, BuildErrorResponse(r, err)
	}
	defer closeBody(r)
	return PostFromJson(r.Body), BuildResponse(r)
}

// CreatePostEphemeral creates a ephemeral post based on the provided post struct which is send to the given user id.
func (c *Client4) CreatePostEphemeral(post *PostEphemeral) (*Post, *Response) {
	r, err := c.DoApiPost(c.GetPostsEphemeralRoute(), post.ToUnsanitizedJson())
	if err != nil {
		return nil, BuildErrorResponse(r, err)
	}
	defer closeBody(r)
	return PostFromJson(r.Body), BuildResponse(r)
}

// UpdatePost updates a post based on the provided post struct.
func (c *Client4) UpdatePost(postId string, post *Post) (*Post, *Response) {
	r, err := c.DoApiPut(c.GetPostRoute(postId), post.ToUnsanitizedJson())
	if err != nil {
		return nil, BuildErrorResponse(r, err)
	}
	defer closeBody(r)
	return PostFromJson(r.Body), BuildResponse(r)
}

// PatchPost partially updates a post. Any missing fields are not updated.
func (c *Client4) PatchPost(postId string, patch *PostPatch) (*Post, *Response) {
	r, err := c.DoApiPut(c.GetPostRoute(postId)+"/patch", patch.ToJson())
	if err != nil {
		return nil, BuildErrorResponse(r, err)
	}
	defer closeBody(r)
	return PostFromJson(r.Body), BuildResponse(r)
}

// SetPostUnread marks channel where post belongs as unread on the time of the provided post.
func (c *Client4) SetPostUnread(userId string, postId string) *Response {
	r, err := c.DoApiPost(c.GetUserRoute(userId)+c.GetPostRoute(postId)+"/set_unread", "")
	if err != nil {
		return BuildErrorResponse(r, err)
	}
	defer closeBody(r)
	return BuildResponse(r)
}

// PinPost pin a post based on provided post id string.
func (c *Client4) PinPost(postId string) (bool, *Response) {
	r, err := c.DoApiPost(c.GetPostRoute(postId)+"/pin", "")
	if err != nil {
		return false, BuildErrorResponse(r, err)
	}
	defer closeBody(r)
	return CheckStatusOK(r), BuildResponse(r)
}

// UnpinPost unpin a post based on provided post id string.
func (c *Client4) UnpinPost(postId string) (bool, *Response) {
	r, err := c.DoApiPost(c.GetPostRoute(postId)+"/unpin", "")
	if err != nil {
		return false, BuildErrorResponse(r, err)
	}
	defer closeBody(r)
	return CheckStatusOK(r), BuildResponse(r)
}

// GetPost gets a single post.
func (c *Client4) GetPost(postId string, etag string) (*Post, *Response) {
	r, err := c.DoApiGet(c.GetPostRoute(postId), etag)
	if err != nil {
		return nil, BuildErrorResponse(r, err)
	}
	defer closeBody(r)
	return PostFromJson(r.Body), BuildResponse(r)
}

// DeletePost deletes a post from the provided post id string.
func (c *Client4) DeletePost(postId string) (bool, *Response) {
	r, err := c.DoApiDelete(c.GetPostRoute(postId))
	if err != nil {
		return false, BuildErrorResponse(r, err)
	}
	defer closeBody(r)
	return CheckStatusOK(r), BuildResponse(r)
}

// GetPostThread gets a post with all the other posts in the same thread.
func (c *Client4) GetPostThread(postId string, etag string) (*PostList, *Response) {
	r, err := c.DoApiGet(c.GetPostRoute(postId)+"/thread", etag)
	if err != nil {
		return nil, BuildErrorResponse(r, err)
	}
	defer closeBody(r)
	return PostListFromJson(r.Body), BuildResponse(r)
}

// GetPostsForChannel gets a page of posts with an array for ordering for a channel.
func (c *Client4) GetPostsForChannel(channelId string, page, perPage int, etag string) (*PostList, *Response) {
	query := fmt.Sprintf("?page=%v&per_page=%v", page, perPage)
	r, err := c.DoApiGet(c.GetChannelRoute(channelId)+"/posts"+query, etag)
	if err != nil {
		return nil, BuildErrorResponse(r, err)
	}
	defer closeBody(r)
	return PostListFromJson(r.Body), BuildResponse(r)
}

// GetFlaggedPostsForUser returns flagged posts of a user based on user id string.
func (c *Client4) GetFlaggedPostsForUser(userId string, page int, perPage int) (*PostList, *Response) {
	query := fmt.Sprintf("?page=%v&per_page=%v", page, perPage)
	r, err := c.DoApiGet(c.GetUserRoute(userId)+"/posts/flagged"+query, "")
	if err != nil {
		return nil, BuildErrorResponse(r, err)
	}
	defer closeBody(r)
	return PostListFromJson(r.Body), BuildResponse(r)
}

// GetFlaggedPostsForUserInTeam returns flagged posts in team of a user based on user id string.
func (c *Client4) GetFlaggedPostsForUserInTeam(userId string, teamId string, page int, perPage int) (*PostList, *Response) {
	if !IsValidId(teamId) {
		return nil, &Response{StatusCode: http.StatusBadRequest, Error: NewAppError("GetFlaggedPostsForUserInTeam", "model.client.get_flagged_posts_in_team.missing_parameter.app_error", nil, "", http.StatusBadRequest)}
	}

	query := fmt.Sprintf("?team_id=%v&page=%v&per_page=%v", teamId, page, perPage)
	r, err := c.DoApiGet(c.GetUserRoute(userId)+"/posts/flagged"+query, "")
	if err != nil {
		return nil, BuildErrorResponse(r, err)
	}
	defer closeBody(r)
	return PostListFromJson(r.Body), BuildResponse(r)
}

// GetFlaggedPostsForUserInChannel returns flagged posts in channel of a user based on user id string.
func (c *Client4) GetFlaggedPostsForUserInChannel(userId string, channelId string, page int, perPage int) (*PostList, *Response) {
	if !IsValidId(channelId) {
		return nil, &Response{StatusCode: http.StatusBadRequest, Error: NewAppError("GetFlaggedPostsForUserInChannel", "model.client.get_flagged_posts_in_channel.missing_parameter.app_error", nil, "", http.StatusBadRequest)}
	}

	query := fmt.Sprintf("?channel_id=%v&page=%v&per_page=%v", channelId, page, perPage)
	r, err := c.DoApiGet(c.GetUserRoute(userId)+"/posts/flagged"+query, "")
	if err != nil {
		return nil, BuildErrorResponse(r, err)
	}
	defer closeBody(r)
	return PostListFromJson(r.Body), BuildResponse(r)
}

// GetPostsSince gets posts created after a specified time as Unix time in milliseconds.
func (c *Client4) GetPostsSince(channelId string, time int64) (*PostList, *Response) {
	query := fmt.Sprintf("?since=%v", time)
	r, err := c.DoApiGet(c.GetChannelRoute(channelId)+"/posts"+query, "")
	if err != nil {
		return nil, BuildErrorResponse(r, err)
	}
	defer closeBody(r)
	return PostListFromJson(r.Body), BuildResponse(r)
}

// GetPostsAfter gets a page of posts that were posted after the post provided.
func (c *Client4) GetPostsAfter(channelId, postId string, page, perPage int, etag string) (*PostList, *Response) {
	query := fmt.Sprintf("?page=%v&per_page=%v&after=%v", page, perPage, postId)
	r, err := c.DoApiGet(c.GetChannelRoute(channelId)+"/posts"+query, etag)
	if err != nil {
		return nil, BuildErrorResponse(r, err)
	}
	defer closeBody(r)
	return PostListFromJson(r.Body), BuildResponse(r)
}

// GetPostsBefore gets a page of posts that were posted before the post provided.
func (c *Client4) GetPostsBefore(channelId, postId string, page, perPage int, etag string) (*PostList, *Response) {
	query := fmt.Sprintf("?page=%v&per_page=%v&before=%v", page, perPage, postId)
	r, err := c.DoApiGet(c.GetChannelRoute(channelId)+"/posts"+query, etag)
	if err != nil {
		return nil, BuildErrorResponse(r, err)
	}
	defer closeBody(r)
	return PostListFromJson(r.Body), BuildResponse(r)
}

// GetPostsAroundLastUnread gets a list of posts around last unread post by a user in a channel.
func (c *Client4) GetPostsAroundLastUnread(userId, channelId string, limitBefore, limitAfter int) (*PostList, *Response) {
	query := fmt.Sprintf("?limit_before=%v&limit_after=%v", limitBefore, limitAfter)
	if r, err := c.DoApiGet(c.GetUserRoute(userId)+c.GetChannelRoute(channelId)+"/posts/unread"+query, ""); err != nil {
		return nil, BuildErrorResponse(r, err)
	} else {
		defer closeBody(r)
		return PostListFromJson(r.Body), BuildResponse(r)
	}
}

// SearchPosts returns any posts with matching terms string.
func (c *Client4) SearchPosts(teamId string, terms string, isOrSearch bool) (*PostList, *Response) {
	params := SearchParameter{
		Terms:      &terms,
		IsOrSearch: &isOrSearch,
	}
	return c.SearchPostsWithParams(teamId, &params)
}

// SearchPostsWithParams returns any posts with matching terms string.
func (c *Client4) SearchPostsWithParams(teamId string, params *SearchParameter) (*PostList, *Response) {
	r, err := c.DoApiPost(c.GetTeamRoute(teamId)+"/posts/search", params.SearchParameterToJson())
	if err != nil {
		return nil, BuildErrorResponse(r, err)
	}
	defer closeBody(r)
	return PostListFromJson(r.Body), BuildResponse(r)
}

// SearchPostsWithMatches returns any posts with matching terms string, including.
func (c *Client4) SearchPostsWithMatches(teamId string, terms string, isOrSearch bool) (*PostSearchResults, *Response) {
	requestBody := map[string]interface{}{"terms": terms, "is_or_search": isOrSearch}
	r, err := c.DoApiPost(c.GetTeamRoute(teamId)+"/posts/search", StringInterfaceToJson(requestBody))
	if err != nil {
		return nil, BuildErrorResponse(r, err)
	}
	defer closeBody(r)
	return PostSearchResultsFromJson(r.Body), BuildResponse(r)
}

// DoPostAction performs a post action.
func (c *Client4) DoPostAction(postId, actionId string) (bool, *Response) {
	r, err := c.DoApiPost(c.GetPostRoute(postId)+"/actions/"+actionId, "")
	if err != nil {
		return false, BuildErrorResponse(r, err)
	}
	defer closeBody(r)
	return CheckStatusOK(r), BuildResponse(r)
}

// DoPostActionWithCookie performs a post action with extra arguments
func (c *Client4) DoPostActionWithCookie(postId, actionId, selected, cookieStr string) (bool, *Response) {
	var body []byte
	if selected != "" || cookieStr != "" {
		body, _ = json.Marshal(DoPostActionRequest{
			SelectedOption: selected,
			Cookie:         cookieStr,
		})
	}
	r, err := c.DoApiPost(c.GetPostRoute(postId)+"/actions/"+actionId, string(body))
	if err != nil {
		return false, BuildErrorResponse(r, err)
	}
	defer closeBody(r)
	return CheckStatusOK(r), BuildResponse(r)
}

// OpenInteractiveDialog sends a WebSocket event to a user's clients to
// open interactive dialogs, based on the provided trigger ID and other
// provided data. Used with interactive message buttons, menus and
// slash commands.
func (c *Client4) OpenInteractiveDialog(request OpenDialogRequest) (bool, *Response) {
	b, _ := json.Marshal(request)
	r, err := c.DoApiPost("/actions/dialogs/open", string(b))
	if err != nil {
		return false, BuildErrorResponse(r, err)
	}
	defer closeBody(r)
	return CheckStatusOK(r), BuildResponse(r)
}

// SubmitInteractiveDialog will submit the provided dialog data to the integration
// configured by the URL. Used with the interactive dialogs integration feature.
func (c *Client4) SubmitInteractiveDialog(request SubmitDialogRequest) (*SubmitDialogResponse, *Response) {
	b, _ := json.Marshal(request)
	r, err := c.DoApiPost("/actions/dialogs/submit", string(b))
	if err != nil {
		return nil, BuildErrorResponse(r, err)
	}
	defer closeBody(r)

	var resp SubmitDialogResponse
	json.NewDecoder(r.Body).Decode(&resp)
	return &resp, BuildResponse(r)
}

// UploadFile will upload a file to a channel using a multipart request, to be later attached to a post.
// This method is functionally equivalent to Client4.UploadFileAsRequestBody.
func (c *Client4) UploadFile(data []byte, channelId string, filename string) (*FileUploadResponse, *Response) {
	body := &bytes.Buffer{}
	writer := multipart.NewWriter(body)

	part, err := writer.CreateFormField("channel_id")
	if err != nil {
		return nil, &Response{Error: NewAppError("UploadPostAttachment", "model.client.upload_post_attachment.channel_id.app_error", nil, err.Error(), http.StatusBadRequest)}
	}

	_, err = io.Copy(part, strings.NewReader(channelId))
	if err != nil {
		return nil, &Response{Error: NewAppError("UploadPostAttachment", "model.client.upload_post_attachment.channel_id.app_error", nil, err.Error(), http.StatusBadRequest)}
	}

	part, err = writer.CreateFormFile("files", filename)
	if err != nil {
		return nil, &Response{Error: NewAppError("UploadPostAttachment", "model.client.upload_post_attachment.file.app_error", nil, err.Error(), http.StatusBadRequest)}
	}
	_, err = io.Copy(part, bytes.NewBuffer(data))
	if err != nil {
		return nil, &Response{Error: NewAppError("UploadPostAttachment", "model.client.upload_post_attachment.file.app_error", nil, err.Error(), http.StatusBadRequest)}
	}

	err = writer.Close()
	if err != nil {
		return nil, &Response{Error: NewAppError("UploadPostAttachment", "model.client.upload_post_attachment.writer.app_error", nil, err.Error(), http.StatusBadRequest)}
	}

	return c.DoUploadFile(c.GetFilesRoute(), body.Bytes(), writer.FormDataContentType())
}

// UploadFileAsRequestBody will upload a file to a channel as the body of a request, to be later attached
// to a post. This method is functionally equivalent to Client4.UploadFile.
func (c *Client4) UploadFileAsRequestBody(data []byte, channelId string, filename string) (*FileUploadResponse, *Response) {
	return c.DoUploadFile(c.GetFilesRoute()+fmt.Sprintf("?channel_id=%v&filename=%v", url.QueryEscape(channelId), url.QueryEscape(filename)), data, http.DetectContentType(data))
}

// GetFile gets the bytes for a file by id.
func (c *Client4) GetFile(fileId string) ([]byte, *Response) {
	r, appErr := c.DoApiGet(c.GetFileRoute(fileId), "")
	if appErr != nil {
		return nil, BuildErrorResponse(r, appErr)
	}
	defer closeBody(r)

	data, err := ioutil.ReadAll(r.Body)
	if err != nil {
		return nil, BuildErrorResponse(r, NewAppError("GetFile", "model.client.read_file.app_error", nil, err.Error(), r.StatusCode))
	}
	return data, BuildResponse(r)
}

// DownloadFile gets the bytes for a file by id, optionally adding headers to force the browser to download it.
func (c *Client4) DownloadFile(fileId string, download bool) ([]byte, *Response) {
	r, appErr := c.DoApiGet(c.GetFileRoute(fileId)+fmt.Sprintf("?download=%v", download), "")
	if appErr != nil {
		return nil, BuildErrorResponse(r, appErr)
	}
	defer closeBody(r)

	data, err := ioutil.ReadAll(r.Body)
	if err != nil {
		return nil, BuildErrorResponse(r, NewAppError("DownloadFile", "model.client.read_file.app_error", nil, err.Error(), r.StatusCode))
	}
	return data, BuildResponse(r)
}

// GetFileThumbnail gets the bytes for a file by id.
func (c *Client4) GetFileThumbnail(fileId string) ([]byte, *Response) {
	r, appErr := c.DoApiGet(c.GetFileRoute(fileId)+"/thumbnail", "")
	if appErr != nil {
		return nil, BuildErrorResponse(r, appErr)
	}
	defer closeBody(r)

	data, err := ioutil.ReadAll(r.Body)
	if err != nil {
		return nil, BuildErrorResponse(r, NewAppError("GetFileThumbnail", "model.client.read_file.app_error", nil, err.Error(), r.StatusCode))
	}
	return data, BuildResponse(r)
}

// DownloadFileThumbnail gets the bytes for a file by id, optionally adding headers to force the browser to download it.
func (c *Client4) DownloadFileThumbnail(fileId string, download bool) ([]byte, *Response) {
	r, appErr := c.DoApiGet(c.GetFileRoute(fileId)+fmt.Sprintf("/thumbnail?download=%v", download), "")
	if appErr != nil {
		return nil, BuildErrorResponse(r, appErr)
	}
	defer closeBody(r)

	data, err := ioutil.ReadAll(r.Body)
	if err != nil {
		return nil, BuildErrorResponse(r, NewAppError("DownloadFileThumbnail", "model.client.read_file.app_error", nil, err.Error(), r.StatusCode))
	}
	return data, BuildResponse(r)
}

// GetFileLink gets the public link of a file by id.
func (c *Client4) GetFileLink(fileId string) (string, *Response) {
	r, err := c.DoApiGet(c.GetFileRoute(fileId)+"/link", "")
	if err != nil {
		return "", BuildErrorResponse(r, err)
	}
	defer closeBody(r)
	return MapFromJson(r.Body)["link"], BuildResponse(r)
}

// GetFilePreview gets the bytes for a file by id.
func (c *Client4) GetFilePreview(fileId string) ([]byte, *Response) {
	r, appErr := c.DoApiGet(c.GetFileRoute(fileId)+"/preview", "")
	if appErr != nil {
		return nil, BuildErrorResponse(r, appErr)
	}
	defer closeBody(r)

	data, err := ioutil.ReadAll(r.Body)
	if err != nil {
		return nil, BuildErrorResponse(r, NewAppError("GetFilePreview", "model.client.read_file.app_error", nil, err.Error(), r.StatusCode))
	}
	return data, BuildResponse(r)
}

// DownloadFilePreview gets the bytes for a file by id.
func (c *Client4) DownloadFilePreview(fileId string, download bool) ([]byte, *Response) {
	r, appErr := c.DoApiGet(c.GetFileRoute(fileId)+fmt.Sprintf("/preview?download=%v", download), "")
	if appErr != nil {
		return nil, BuildErrorResponse(r, appErr)
	}
	defer closeBody(r)

	data, err := ioutil.ReadAll(r.Body)
	if err != nil {
		return nil, BuildErrorResponse(r, NewAppError("DownloadFilePreview", "model.client.read_file.app_error", nil, err.Error(), r.StatusCode))
	}
	return data, BuildResponse(r)
}

// GetFileInfo gets all the file info objects.
func (c *Client4) GetFileInfo(fileId string) (*FileInfo, *Response) {
	r, err := c.DoApiGet(c.GetFileRoute(fileId)+"/info", "")
	if err != nil {
		return nil, BuildErrorResponse(r, err)
	}
	defer closeBody(r)
	return FileInfoFromJson(r.Body), BuildResponse(r)
}

// GetFileInfosForPost gets all the file info objects attached to a post.
func (c *Client4) GetFileInfosForPost(postId string, etag string) ([]*FileInfo, *Response) {
	r, err := c.DoApiGet(c.GetPostRoute(postId)+"/files/info", etag)
	if err != nil {
		return nil, BuildErrorResponse(r, err)
	}
	defer closeBody(r)
	return FileInfosFromJson(r.Body), BuildResponse(r)
}

// General/System Section

// GetPing will return ok if the running goRoutines are below the threshold and unhealthy for above.
func (c *Client4) GetPing() (string, *Response) {
	r, err := c.DoApiGet(c.GetSystemRoute()+"/ping", "")
	if r != nil && r.StatusCode == 500 {
		defer r.Body.Close()
		return STATUS_UNHEALTHY, BuildErrorResponse(r, err)
	}
	if err != nil {
		return "", BuildErrorResponse(r, err)
	}
	defer closeBody(r)
	return MapFromJson(r.Body)["status"], BuildResponse(r)
}

// GetPingWithServerStatus will return ok if several basic server health checks
// all pass successfully.
func (c *Client4) GetPingWithServerStatus() (string, *Response) {
	r, err := c.DoApiGet(c.GetSystemRoute()+"/ping?get_server_status="+c.boolString(true), "")
	if r != nil && r.StatusCode == 500 {
		defer r.Body.Close()
		return STATUS_UNHEALTHY, BuildErrorResponse(r, err)
	}
	if err != nil {
		return "", BuildErrorResponse(r, err)
	}
	defer closeBody(r)
	return MapFromJson(r.Body)["status"], BuildResponse(r)
}

// TestEmail will attempt to connect to the configured SMTP server.
func (c *Client4) TestEmail(config *Config) (bool, *Response) {
	r, err := c.DoApiPost(c.GetTestEmailRoute(), config.ToJson())
	if err != nil {
		return false, BuildErrorResponse(r, err)
	}
	defer closeBody(r)
	return CheckStatusOK(r), BuildResponse(r)
}

// TestSiteURL will test the validity of a site URL.
func (c *Client4) TestSiteURL(siteURL string) (bool, *Response) {
	requestBody := make(map[string]string)
	requestBody["site_url"] = siteURL
	r, err := c.DoApiPost(c.GetTestSiteURLRoute(), MapToJson(requestBody))
	if err != nil {
		return false, BuildErrorResponse(r, err)
	}
	defer closeBody(r)
	return CheckStatusOK(r), BuildResponse(r)
}

// TestS3Connection will attempt to connect to the AWS S3.
func (c *Client4) TestS3Connection(config *Config) (bool, *Response) {
	r, err := c.DoApiPost(c.GetTestS3Route(), config.ToJson())
	if err != nil {
		return false, BuildErrorResponse(r, err)
	}
	defer closeBody(r)
	return CheckStatusOK(r), BuildResponse(r)
}

// GetConfig will retrieve the server config with some sanitized items.
func (c *Client4) GetConfig() (*Config, *Response) {
	r, err := c.DoApiGet(c.GetConfigRoute(), "")
	if err != nil {
		return nil, BuildErrorResponse(r, err)
	}
	defer closeBody(r)
	return ConfigFromJson(r.Body), BuildResponse(r)
}

// ReloadConfig will reload the server configuration.
func (c *Client4) ReloadConfig() (bool, *Response) {
	r, err := c.DoApiPost(c.GetConfigRoute()+"/reload", "")
	if err != nil {
		return false, BuildErrorResponse(r, err)
	}
	defer closeBody(r)
	return CheckStatusOK(r), BuildResponse(r)
}

// GetOldClientConfig will retrieve the parts of the server configuration needed by the
// client, formatted in the old format.
func (c *Client4) GetOldClientConfig(etag string) (map[string]string, *Response) {
	r, err := c.DoApiGet(c.GetConfigRoute()+"/client?format=old", etag)
	if err != nil {
		return nil, BuildErrorResponse(r, err)
	}
	defer closeBody(r)
	return MapFromJson(r.Body), BuildResponse(r)
}

// GetEnvironmentConfig will retrieve a map mirroring the server configuration where fields
// are set to true if the corresponding config setting is set through an environment variable.
// Settings that haven't been set through environment variables will be missing from the map.
func (c *Client4) GetEnvironmentConfig() (map[string]interface{}, *Response) {
	r, err := c.DoApiGet(c.GetConfigRoute()+"/environment", "")
	if err != nil {
		return nil, BuildErrorResponse(r, err)
	}
	defer closeBody(r)
	return StringInterfaceFromJson(r.Body), BuildResponse(r)
}

// GetOldClientLicense will retrieve the parts of the server license needed by the
// client, formatted in the old format.
func (c *Client4) GetOldClientLicense(etag string) (map[string]string, *Response) {
	r, err := c.DoApiGet(c.GetLicenseRoute()+"/client?format=old", etag)
	if err != nil {
		return nil, BuildErrorResponse(r, err)
	}
	defer closeBody(r)
	return MapFromJson(r.Body), BuildResponse(r)
}

// DatabaseRecycle will recycle the connections. Discard current connection and get new one.
func (c *Client4) DatabaseRecycle() (bool, *Response) {
	r, err := c.DoApiPost(c.GetDatabaseRoute()+"/recycle", "")
	if err != nil {
		return false, BuildErrorResponse(r, err)
	}
	defer closeBody(r)
	return CheckStatusOK(r), BuildResponse(r)
}

// InvalidateCaches will purge the cache and can affect the performance while is cleaning.
func (c *Client4) InvalidateCaches() (bool, *Response) {
	r, err := c.DoApiPost(c.GetCacheRoute()+"/invalidate", "")
	if err != nil {
		return false, BuildErrorResponse(r, err)
	}
	defer closeBody(r)
	return CheckStatusOK(r), BuildResponse(r)
}

// UpdateConfig will update the server configuration.
func (c *Client4) UpdateConfig(config *Config) (*Config, *Response) {
	r, err := c.DoApiPut(c.GetConfigRoute(), config.ToJson())
	if err != nil {
		return nil, BuildErrorResponse(r, err)
	}
	defer closeBody(r)
	return ConfigFromJson(r.Body), BuildResponse(r)
}

// UploadLicenseFile will add a license file to the system.
func (c *Client4) UploadLicenseFile(data []byte) (bool, *Response) {
	body := &bytes.Buffer{}
	writer := multipart.NewWriter(body)

	part, err := writer.CreateFormFile("license", "test-license.mattermost-license")
	if err != nil {
		return false, &Response{Error: NewAppError("UploadLicenseFile", "model.client.set_profile_user.no_file.app_error", nil, err.Error(), http.StatusBadRequest)}
	}

	if _, err = io.Copy(part, bytes.NewBuffer(data)); err != nil {
		return false, &Response{Error: NewAppError("UploadLicenseFile", "model.client.set_profile_user.no_file.app_error", nil, err.Error(), http.StatusBadRequest)}
	}

	if err = writer.Close(); err != nil {
		return false, &Response{Error: NewAppError("UploadLicenseFile", "model.client.set_profile_user.writer.app_error", nil, err.Error(), http.StatusBadRequest)}
	}

	rq, err := http.NewRequest("POST", c.ApiUrl+c.GetLicenseRoute(), bytes.NewReader(body.Bytes()))
	if err != nil {
		return false, &Response{Error: NewAppError("UploadLicenseFile", "model.client.connecting.app_error", nil, err.Error(), http.StatusBadRequest)}
	}
	rq.Header.Set("Content-Type", writer.FormDataContentType())

	if len(c.AuthToken) > 0 {
		rq.Header.Set(HEADER_AUTH, c.AuthType+" "+c.AuthToken)
	}

	rp, err := c.HttpClient.Do(rq)
	if err != nil || rp == nil {
		return false, &Response{StatusCode: http.StatusForbidden, Error: NewAppError(c.GetLicenseRoute(), "model.client.connecting.app_error", nil, err.Error(), http.StatusForbidden)}
	}
	defer closeBody(rp)

	if rp.StatusCode >= 300 {
		return false, BuildErrorResponse(rp, AppErrorFromJson(rp.Body))
	}

	return CheckStatusOK(rp), BuildResponse(rp)
}

// RemoveLicenseFile will remove the server license it exists. Note that this will
// disable all enterprise features.
func (c *Client4) RemoveLicenseFile() (bool, *Response) {
	r, err := c.DoApiDelete(c.GetLicenseRoute())
	if err != nil {
		return false, BuildErrorResponse(r, err)
	}
	defer closeBody(r)
	return CheckStatusOK(r), BuildResponse(r)
}

// GetAnalyticsOld will retrieve analytics using the old format. New format is not
// available but the "/analytics" endpoint is reserved for it. The "name" argument is optional
// and defaults to "standard". The "teamId" argument is optional and will limit results
// to a specific team.
func (c *Client4) GetAnalyticsOld(name, teamId string) (AnalyticsRows, *Response) {
	query := fmt.Sprintf("?name=%v&team_id=%v", name, teamId)
	r, err := c.DoApiGet(c.GetAnalyticsRoute()+"/old"+query, "")
	if err != nil {
		return nil, BuildErrorResponse(r, err)
	}
	defer closeBody(r)
	return AnalyticsRowsFromJson(r.Body), BuildResponse(r)
}

// Webhooks Section

// CreateIncomingWebhook creates an incoming webhook for a channel.
func (c *Client4) CreateIncomingWebhook(hook *IncomingWebhook) (*IncomingWebhook, *Response) {
	r, err := c.DoApiPost(c.GetIncomingWebhooksRoute(), hook.ToJson())
	if err != nil {
		return nil, BuildErrorResponse(r, err)
	}
	defer closeBody(r)
	return IncomingWebhookFromJson(r.Body), BuildResponse(r)
}

// UpdateIncomingWebhook updates an incoming webhook for a channel.
func (c *Client4) UpdateIncomingWebhook(hook *IncomingWebhook) (*IncomingWebhook, *Response) {
	r, err := c.DoApiPut(c.GetIncomingWebhookRoute(hook.Id), hook.ToJson())
	if err != nil {
		return nil, BuildErrorResponse(r, err)
	}
	defer closeBody(r)
	return IncomingWebhookFromJson(r.Body), BuildResponse(r)
}

// GetIncomingWebhooks returns a page of incoming webhooks on the system. Page counting starts at 0.
func (c *Client4) GetIncomingWebhooks(page int, perPage int, etag string) ([]*IncomingWebhook, *Response) {
	query := fmt.Sprintf("?page=%v&per_page=%v", page, perPage)
	r, err := c.DoApiGet(c.GetIncomingWebhooksRoute()+query, etag)
	if err != nil {
		return nil, BuildErrorResponse(r, err)
	}
	defer closeBody(r)
	return IncomingWebhookListFromJson(r.Body), BuildResponse(r)
}

// GetIncomingWebhooksForTeam returns a page of incoming webhooks for a team. Page counting starts at 0.
func (c *Client4) GetIncomingWebhooksForTeam(teamId string, page int, perPage int, etag string) ([]*IncomingWebhook, *Response) {
	query := fmt.Sprintf("?page=%v&per_page=%v&team_id=%v", page, perPage, teamId)
	r, err := c.DoApiGet(c.GetIncomingWebhooksRoute()+query, etag)
	if err != nil {
		return nil, BuildErrorResponse(r, err)
	}
	defer closeBody(r)
	return IncomingWebhookListFromJson(r.Body), BuildResponse(r)
}

// GetIncomingWebhook returns an Incoming webhook given the hook ID.
func (c *Client4) GetIncomingWebhook(hookID string, etag string) (*IncomingWebhook, *Response) {
	r, err := c.DoApiGet(c.GetIncomingWebhookRoute(hookID), etag)
	if err != nil {
		return nil, BuildErrorResponse(r, err)
	}
	defer closeBody(r)
	return IncomingWebhookFromJson(r.Body), BuildResponse(r)
}

// DeleteIncomingWebhook deletes and Incoming Webhook given the hook ID.
func (c *Client4) DeleteIncomingWebhook(hookID string) (bool, *Response) {
	r, err := c.DoApiDelete(c.GetIncomingWebhookRoute(hookID))
	if err != nil {
		return false, BuildErrorResponse(r, err)
	}
	defer closeBody(r)
	return CheckStatusOK(r), BuildResponse(r)
}

// CreateOutgoingWebhook creates an outgoing webhook for a team or channel.
func (c *Client4) CreateOutgoingWebhook(hook *OutgoingWebhook) (*OutgoingWebhook, *Response) {
	r, err := c.DoApiPost(c.GetOutgoingWebhooksRoute(), hook.ToJson())
	if err != nil {
		return nil, BuildErrorResponse(r, err)
	}
	defer closeBody(r)
	return OutgoingWebhookFromJson(r.Body), BuildResponse(r)
}

// UpdateOutgoingWebhook creates an outgoing webhook for a team or channel.
func (c *Client4) UpdateOutgoingWebhook(hook *OutgoingWebhook) (*OutgoingWebhook, *Response) {
	r, err := c.DoApiPut(c.GetOutgoingWebhookRoute(hook.Id), hook.ToJson())
	if err != nil {
		return nil, BuildErrorResponse(r, err)
	}
	defer closeBody(r)
	return OutgoingWebhookFromJson(r.Body), BuildResponse(r)
}

// GetOutgoingWebhooks returns a page of outgoing webhooks on the system. Page counting starts at 0.
func (c *Client4) GetOutgoingWebhooks(page int, perPage int, etag string) ([]*OutgoingWebhook, *Response) {
	query := fmt.Sprintf("?page=%v&per_page=%v", page, perPage)
	r, err := c.DoApiGet(c.GetOutgoingWebhooksRoute()+query, etag)
	if err != nil {
		return nil, BuildErrorResponse(r, err)
	}
	defer closeBody(r)
	return OutgoingWebhookListFromJson(r.Body), BuildResponse(r)
}

// GetOutgoingWebhook outgoing webhooks on the system requested by Hook Id.
func (c *Client4) GetOutgoingWebhook(hookId string) (*OutgoingWebhook, *Response) {
	r, err := c.DoApiGet(c.GetOutgoingWebhookRoute(hookId), "")
	if err != nil {
		return nil, BuildErrorResponse(r, err)
	}
	defer closeBody(r)
	return OutgoingWebhookFromJson(r.Body), BuildResponse(r)
}

// GetOutgoingWebhooksForChannel returns a page of outgoing webhooks for a channel. Page counting starts at 0.
func (c *Client4) GetOutgoingWebhooksForChannel(channelId string, page int, perPage int, etag string) ([]*OutgoingWebhook, *Response) {
	query := fmt.Sprintf("?page=%v&per_page=%v&channel_id=%v", page, perPage, channelId)
	r, err := c.DoApiGet(c.GetOutgoingWebhooksRoute()+query, etag)
	if err != nil {
		return nil, BuildErrorResponse(r, err)
	}
	defer closeBody(r)
	return OutgoingWebhookListFromJson(r.Body), BuildResponse(r)
}

// GetOutgoingWebhooksForTeam returns a page of outgoing webhooks for a team. Page counting starts at 0.
func (c *Client4) GetOutgoingWebhooksForTeam(teamId string, page int, perPage int, etag string) ([]*OutgoingWebhook, *Response) {
	query := fmt.Sprintf("?page=%v&per_page=%v&team_id=%v", page, perPage, teamId)
	r, err := c.DoApiGet(c.GetOutgoingWebhooksRoute()+query, etag)
	if err != nil {
		return nil, BuildErrorResponse(r, err)
	}
	defer closeBody(r)
	return OutgoingWebhookListFromJson(r.Body), BuildResponse(r)
}

// RegenOutgoingHookToken regenerate the outgoing webhook token.
func (c *Client4) RegenOutgoingHookToken(hookId string) (*OutgoingWebhook, *Response) {
	r, err := c.DoApiPost(c.GetOutgoingWebhookRoute(hookId)+"/regen_token", "")
	if err != nil {
		return nil, BuildErrorResponse(r, err)
	}
	defer closeBody(r)
	return OutgoingWebhookFromJson(r.Body), BuildResponse(r)
}

// DeleteOutgoingWebhook delete the outgoing webhook on the system requested by Hook Id.
func (c *Client4) DeleteOutgoingWebhook(hookId string) (bool, *Response) {
	r, err := c.DoApiDelete(c.GetOutgoingWebhookRoute(hookId))
	if err != nil {
		return false, BuildErrorResponse(r, err)
	}
	defer closeBody(r)
	return CheckStatusOK(r), BuildResponse(r)
}

// Preferences Section

// GetPreferences returns the user's preferences.
func (c *Client4) GetPreferences(userId string) (Preferences, *Response) {
	r, err := c.DoApiGet(c.GetPreferencesRoute(userId), "")
	if err != nil {
		return nil, BuildErrorResponse(r, err)
	}
	defer closeBody(r)
	preferences, _ := PreferencesFromJson(r.Body)
	return preferences, BuildResponse(r)
}

// UpdatePreferences saves the user's preferences.
func (c *Client4) UpdatePreferences(userId string, preferences *Preferences) (bool, *Response) {
	r, err := c.DoApiPut(c.GetPreferencesRoute(userId), preferences.ToJson())
	if err != nil {
		return false, BuildErrorResponse(r, err)
	}
	defer closeBody(r)
	return true, BuildResponse(r)
}

// DeletePreferences deletes the user's preferences.
func (c *Client4) DeletePreferences(userId string, preferences *Preferences) (bool, *Response) {
	r, err := c.DoApiPost(c.GetPreferencesRoute(userId)+"/delete", preferences.ToJson())
	if err != nil {
		return false, BuildErrorResponse(r, err)
	}
	defer closeBody(r)
	return true, BuildResponse(r)
}

// GetPreferencesByCategory returns the user's preferences from the provided category string.
func (c *Client4) GetPreferencesByCategory(userId string, category string) (Preferences, *Response) {
	url := fmt.Sprintf(c.GetPreferencesRoute(userId)+"/%s", category)
	r, err := c.DoApiGet(url, "")
	if err != nil {
		return nil, BuildErrorResponse(r, err)
	}
	defer closeBody(r)
	preferences, _ := PreferencesFromJson(r.Body)
	return preferences, BuildResponse(r)
}

// GetPreferenceByCategoryAndName returns the user's preferences from the provided category and preference name string.
func (c *Client4) GetPreferenceByCategoryAndName(userId string, category string, preferenceName string) (*Preference, *Response) {
	url := fmt.Sprintf(c.GetPreferencesRoute(userId)+"/%s/name/%v", category, preferenceName)
	r, err := c.DoApiGet(url, "")
	if err != nil {
		return nil, BuildErrorResponse(r, err)
	}
	defer closeBody(r)
	return PreferenceFromJson(r.Body), BuildResponse(r)
}

// SAML Section

// GetSamlMetadata returns metadata for the SAML configuration.
func (c *Client4) GetSamlMetadata() (string, *Response) {
	r, err := c.DoApiGet(c.GetSamlRoute()+"/metadata", "")
	if err != nil {
		return "", BuildErrorResponse(r, err)
	}
	defer closeBody(r)
	buf := new(bytes.Buffer)
	_, _ = buf.ReadFrom(r.Body)
	return buf.String(), BuildResponse(r)
}

func samlFileToMultipart(data []byte, filename string) ([]byte, *multipart.Writer, error) {
	body := &bytes.Buffer{}
	writer := multipart.NewWriter(body)

	part, err := writer.CreateFormFile("certificate", filename)
	if err != nil {
		return nil, nil, err
	}

	if _, err = io.Copy(part, bytes.NewBuffer(data)); err != nil {
		return nil, nil, err
	}

	if err := writer.Close(); err != nil {
		return nil, nil, err
	}

	return body.Bytes(), writer, nil
}

// UploadSamlIdpCertificate will upload an IDP certificate for SAML and set the config to use it.
// The filename parameter is deprecated and ignored: the server will pick a hard-coded filename when writing to disk.
func (c *Client4) UploadSamlIdpCertificate(data []byte, filename string) (bool, *Response) {
	body, writer, err := samlFileToMultipart(data, filename)
	if err != nil {
		return false, &Response{Error: NewAppError("UploadSamlIdpCertificate", "model.client.upload_saml_cert.app_error", nil, err.Error(), http.StatusBadRequest)}
	}

	_, resp := c.DoUploadFile(c.GetSamlRoute()+"/certificate/idp", body, writer.FormDataContentType())
	return resp.Error == nil, resp
}

// UploadSamlPublicCertificate will upload a public certificate for SAML and set the config to use it.
// The filename parameter is deprecated and ignored: the server will pick a hard-coded filename when writing to disk.
func (c *Client4) UploadSamlPublicCertificate(data []byte, filename string) (bool, *Response) {
	body, writer, err := samlFileToMultipart(data, filename)
	if err != nil {
		return false, &Response{Error: NewAppError("UploadSamlPublicCertificate", "model.client.upload_saml_cert.app_error", nil, err.Error(), http.StatusBadRequest)}
	}

	_, resp := c.DoUploadFile(c.GetSamlRoute()+"/certificate/public", body, writer.FormDataContentType())
	return resp.Error == nil, resp
}

// UploadSamlPrivateCertificate will upload a private key for SAML and set the config to use it.
// The filename parameter is deprecated and ignored: the server will pick a hard-coded filename when writing to disk.
func (c *Client4) UploadSamlPrivateCertificate(data []byte, filename string) (bool, *Response) {
	body, writer, err := samlFileToMultipart(data, filename)
	if err != nil {
		return false, &Response{Error: NewAppError("UploadSamlPrivateCertificate", "model.client.upload_saml_cert.app_error", nil, err.Error(), http.StatusBadRequest)}
	}

	_, resp := c.DoUploadFile(c.GetSamlRoute()+"/certificate/private", body, writer.FormDataContentType())
	return resp.Error == nil, resp
}

// DeleteSamlIdpCertificate deletes the SAML IDP certificate from the server and updates the config to not use it and disable SAML.
func (c *Client4) DeleteSamlIdpCertificate() (bool, *Response) {
	r, err := c.DoApiDelete(c.GetSamlRoute() + "/certificate/idp")
	if err != nil {
		return false, BuildErrorResponse(r, err)
	}
	defer closeBody(r)
	return CheckStatusOK(r), BuildResponse(r)
}

// DeleteSamlPublicCertificate deletes the SAML IDP certificate from the server and updates the config to not use it and disable SAML.
func (c *Client4) DeleteSamlPublicCertificate() (bool, *Response) {
	r, err := c.DoApiDelete(c.GetSamlRoute() + "/certificate/public")
	if err != nil {
		return false, BuildErrorResponse(r, err)
	}
	defer closeBody(r)
	return CheckStatusOK(r), BuildResponse(r)
}

// DeleteSamlPrivateCertificate deletes the SAML IDP certificate from the server and updates the config to not use it and disable SAML.
func (c *Client4) DeleteSamlPrivateCertificate() (bool, *Response) {
	r, err := c.DoApiDelete(c.GetSamlRoute() + "/certificate/private")
	if err != nil {
		return false, BuildErrorResponse(r, err)
	}
	defer closeBody(r)
	return CheckStatusOK(r), BuildResponse(r)
}

// GetSamlCertificateStatus returns metadata for the SAML configuration.
func (c *Client4) GetSamlCertificateStatus() (*SamlCertificateStatus, *Response) {
	r, err := c.DoApiGet(c.GetSamlRoute()+"/certificate/status", "")
	if err != nil {
		return nil, BuildErrorResponse(r, err)
	}
	defer closeBody(r)
	return SamlCertificateStatusFromJson(r.Body), BuildResponse(r)
}

func (c *Client4) GetSamlMetadataFromIdp(samlMetadataURL string) (*SamlMetadataResponse, *Response) {
	requestBody := make(map[string]string)
	requestBody["saml_metadata_url"] = samlMetadataURL
	r, err := c.DoApiPost(c.GetSamlRoute()+"/metadatafromidp", MapToJson(requestBody))
	if err != nil {
		return nil, BuildErrorResponse(r, err)
	}

	defer closeBody(r)
	return SamlMetadataResponseFromJson(r.Body), BuildResponse(r)
}

// Compliance Section

// CreateComplianceReport creates an incoming webhook for a channel.
func (c *Client4) CreateComplianceReport(report *Compliance) (*Compliance, *Response) {
	r, err := c.DoApiPost(c.GetComplianceReportsRoute(), report.ToJson())
	if err != nil {
		return nil, BuildErrorResponse(r, err)
	}
	defer closeBody(r)
	return ComplianceFromJson(r.Body), BuildResponse(r)
}

// GetComplianceReports returns list of compliance reports.
func (c *Client4) GetComplianceReports(page, perPage int) (Compliances, *Response) {
	query := fmt.Sprintf("?page=%v&per_page=%v", page, perPage)
	r, err := c.DoApiGet(c.GetComplianceReportsRoute()+query, "")
	if err != nil {
		return nil, BuildErrorResponse(r, err)
	}
	defer closeBody(r)
	return CompliancesFromJson(r.Body), BuildResponse(r)
}

// GetComplianceReport returns a compliance report.
func (c *Client4) GetComplianceReport(reportId string) (*Compliance, *Response) {
	r, err := c.DoApiGet(c.GetComplianceReportRoute(reportId), "")
	if err != nil {
		return nil, BuildErrorResponse(r, err)
	}
	defer closeBody(r)
	return ComplianceFromJson(r.Body), BuildResponse(r)
}

// DownloadComplianceReport returns a full compliance report as a file.
func (c *Client4) DownloadComplianceReport(reportId string) ([]byte, *Response) {
	rq, err := http.NewRequest("GET", c.ApiUrl+c.GetComplianceReportRoute(reportId), nil)
	if err != nil {
		return nil, &Response{Error: NewAppError("DownloadComplianceReport", "model.client.connecting.app_error", nil, err.Error(), http.StatusBadRequest)}
	}

	if len(c.AuthToken) > 0 {
		rq.Header.Set(HEADER_AUTH, "BEARER "+c.AuthToken)
	}

	rp, err := c.HttpClient.Do(rq)
	if err != nil || rp == nil {
		return nil, &Response{Error: NewAppError("DownloadComplianceReport", "model.client.connecting.app_error", nil, err.Error(), http.StatusBadRequest)}
	}
	defer closeBody(rp)

	if rp.StatusCode >= 300 {
		return nil, BuildErrorResponse(rp, AppErrorFromJson(rp.Body))
	}

	data, err := ioutil.ReadAll(rp.Body)
	if err != nil {
		return nil, BuildErrorResponse(rp, NewAppError("DownloadComplianceReport", "model.client.read_file.app_error", nil, err.Error(), rp.StatusCode))
	}

	return data, BuildResponse(rp)
}

// Cluster Section

// GetClusterStatus returns the status of all the configured cluster nodes.
func (c *Client4) GetClusterStatus() ([]*ClusterInfo, *Response) {
	r, err := c.DoApiGet(c.GetClusterRoute()+"/status", "")
	if err != nil {
		return nil, BuildErrorResponse(r, err)
	}
	defer closeBody(r)
	return ClusterInfosFromJson(r.Body), BuildResponse(r)
}

// LDAP Section

// SyncLdap will force a sync with the configured LDAP server.
func (c *Client4) SyncLdap() (bool, *Response) {
	r, err := c.DoApiPost(c.GetLdapRoute()+"/sync", "")
	if err != nil {
		return false, BuildErrorResponse(r, err)
	}
	defer closeBody(r)
	return CheckStatusOK(r), BuildResponse(r)
}

// TestLdap will attempt to connect to the configured LDAP server and return OK if configured
// correctly.
func (c *Client4) TestLdap() (bool, *Response) {
	r, err := c.DoApiPost(c.GetLdapRoute()+"/test", "")
	if err != nil {
		return false, BuildErrorResponse(r, err)
	}
	defer closeBody(r)
	return CheckStatusOK(r), BuildResponse(r)
}

// GetLdapGroups retrieves the immediate child groups of the given parent group.
func (c *Client4) GetLdapGroups() ([]*Group, *Response) {
	path := fmt.Sprintf("%s/groups", c.GetLdapRoute())

	r, appErr := c.DoApiGet(path, "")
	if appErr != nil {
		return nil, BuildErrorResponse(r, appErr)
	}
	defer closeBody(r)

	return GroupsFromJson(r.Body), BuildResponse(r)
}

// LinkLdapGroup creates or undeletes a Mattermost group and associates it to the given LDAP group DN.
func (c *Client4) LinkLdapGroup(dn string) (*Group, *Response) {
	path := fmt.Sprintf("%s/groups/%s/link", c.GetLdapRoute(), dn)

	r, appErr := c.DoApiPost(path, "")
	if appErr != nil {
		return nil, BuildErrorResponse(r, appErr)
	}
	defer closeBody(r)

	return GroupFromJson(r.Body), BuildResponse(r)
}

// UnlinkLdapGroup deletes the Mattermost group associated with the given LDAP group DN.
func (c *Client4) UnlinkLdapGroup(dn string) (*Group, *Response) {
	path := fmt.Sprintf("%s/groups/%s/link", c.GetLdapRoute(), dn)

	r, appErr := c.DoApiDelete(path)
	if appErr != nil {
		return nil, BuildErrorResponse(r, appErr)
	}
	defer closeBody(r)

	return GroupFromJson(r.Body), BuildResponse(r)
}

// GetGroupsByChannel retrieves the Mattermost Groups associated with a given channel
func (c *Client4) GetGroupsByChannel(channelId string, opts GroupSearchOpts) ([]*GroupWithSchemeAdmin, int, *Response) {
	path := fmt.Sprintf("%s/groups?q=%v&include_member_count=%v&filter_allow_reference=%v", c.GetChannelRoute(channelId), opts.Q, opts.IncludeMemberCount, opts.FilterAllowReference)
	if opts.PageOpts != nil {
		path = fmt.Sprintf("%s&page=%v&per_page=%v", path, opts.PageOpts.Page, opts.PageOpts.PerPage)
	}
	r, appErr := c.DoApiGet(path, "")
	if appErr != nil {
		return nil, 0, BuildErrorResponse(r, appErr)
	}
	defer closeBody(r)

	responseData := struct {
		Groups []*GroupWithSchemeAdmin `json:"groups"`
		Count  int                     `json:"total_group_count"`
	}{}
	if err := json.NewDecoder(r.Body).Decode(&responseData); err != nil {
		appErr := NewAppError("Api4.GetGroupsByChannel", "api.marshal_error", nil, err.Error(), http.StatusInternalServerError)
		return nil, 0, BuildErrorResponse(r, appErr)
	}

	return responseData.Groups, responseData.Count, BuildResponse(r)
}

// GetGroupsByTeam retrieves the Mattermost Groups associated with a given team
func (c *Client4) GetGroupsByTeam(teamId string, opts GroupSearchOpts) ([]*GroupWithSchemeAdmin, int, *Response) {
	path := fmt.Sprintf("%s/groups?q=%v&include_member_count=%v&filter_allow_reference=%v", c.GetTeamRoute(teamId), opts.Q, opts.IncludeMemberCount, opts.FilterAllowReference)
	if opts.PageOpts != nil {
		path = fmt.Sprintf("%s&page=%v&per_page=%v", path, opts.PageOpts.Page, opts.PageOpts.PerPage)
	}
	r, appErr := c.DoApiGet(path, "")
	if appErr != nil {
		return nil, 0, BuildErrorResponse(r, appErr)
	}
	defer closeBody(r)

	responseData := struct {
		Groups []*GroupWithSchemeAdmin `json:"groups"`
		Count  int                     `json:"total_group_count"`
	}{}
	if err := json.NewDecoder(r.Body).Decode(&responseData); err != nil {
		appErr := NewAppError("Api4.GetGroupsByTeam", "api.marshal_error", nil, err.Error(), http.StatusInternalServerError)
		return nil, 0, BuildErrorResponse(r, appErr)
	}

	return responseData.Groups, responseData.Count, BuildResponse(r)
}

// GetGroupsAssociatedToChannelsByTeam retrieves the Mattermost Groups associated with channels in a given team
func (c *Client4) GetGroupsAssociatedToChannelsByTeam(teamId string, opts GroupSearchOpts) (map[string][]*GroupWithSchemeAdmin, *Response) {
	path := fmt.Sprintf("%s/groups_by_channels?q=%v&filter_allow_reference=%v", c.GetTeamRoute(teamId), opts.Q, opts.FilterAllowReference)
	if opts.PageOpts != nil {
		path = fmt.Sprintf("%s&page=%v&per_page=%v", path, opts.PageOpts.Page, opts.PageOpts.PerPage)
	}
	r, appErr := c.DoApiGet(path, "")
	if appErr != nil {
		return nil, BuildErrorResponse(r, appErr)
	}
	defer closeBody(r)

	responseData := struct {
		GroupsAssociatedToChannels map[string][]*GroupWithSchemeAdmin `json:"groups"`
	}{}
	if err := json.NewDecoder(r.Body).Decode(&responseData); err != nil {
		appErr := NewAppError("Api4.GetGroupsAssociatedToChannelsByTeam", "api.marshal_error", nil, err.Error(), http.StatusInternalServerError)
		return nil, BuildErrorResponse(r, appErr)
	}

	return responseData.GroupsAssociatedToChannels, BuildResponse(r)
}

// GetGroups retrieves Mattermost Groups
func (c *Client4) GetGroups(opts GroupSearchOpts) ([]*Group, *Response) {
	path := fmt.Sprintf(
		"%s?include_member_count=%v&not_associated_to_team=%v&not_associated_to_channel=%v&filter_allow_reference=%v&q=%v&filter_parent_team_permitted=%v",
		c.GetGroupsRoute(),
		opts.IncludeMemberCount,
		opts.NotAssociatedToTeam,
		opts.NotAssociatedToChannel,
		opts.FilterAllowReference,
		opts.Q,
		opts.FilterParentTeamPermitted,
	)
	if opts.Since > 0 {
		path = fmt.Sprintf("%s&since=%v", path, opts.Since)
	}
	if opts.PageOpts != nil {
		path = fmt.Sprintf("%s&page=%v&per_page=%v", path, opts.PageOpts.Page, opts.PageOpts.PerPage)
	}
	r, appErr := c.DoApiGet(path, "")
	if appErr != nil {
		return nil, BuildErrorResponse(r, appErr)
	}
	defer closeBody(r)

	return GroupsFromJson(r.Body), BuildResponse(r)
}

// GetGroupsByUserId retrieves Mattermost Groups for a user
func (c *Client4) GetGroupsByUserId(userId string) ([]*Group, *Response) {
	path := fmt.Sprintf(
		"%s/%v/groups",
		c.GetUsersRoute(),
		userId,
	)

	r, appErr := c.DoApiGet(path, "")
	if appErr != nil {
		return nil, BuildErrorResponse(r, appErr)
	}
	defer closeBody(r)
	return GroupsFromJson(r.Body), BuildResponse(r)
}

// Audits Section

// GetAudits returns a list of audits for the whole system.
func (c *Client4) GetAudits(page int, perPage int, etag string) (Audits, *Response) {
	query := fmt.Sprintf("?page=%v&per_page=%v", page, perPage)
	r, err := c.DoApiGet("/audits"+query, etag)
	if err != nil {
		return nil, BuildErrorResponse(r, err)
	}
	defer closeBody(r)
	return AuditsFromJson(r.Body), BuildResponse(r)
}

// Brand Section

// GetBrandImage retrieves the previously uploaded brand image.
func (c *Client4) GetBrandImage() ([]byte, *Response) {
	r, appErr := c.DoApiGet(c.GetBrandRoute()+"/image", "")
	if appErr != nil {
		return nil, BuildErrorResponse(r, appErr)
	}
	defer closeBody(r)

	if r.StatusCode >= 300 {
		return nil, BuildErrorResponse(r, AppErrorFromJson(r.Body))
	}

	data, err := ioutil.ReadAll(r.Body)
	if err != nil {
		return nil, BuildErrorResponse(r, NewAppError("GetBrandImage", "model.client.read_file.app_error", nil, err.Error(), r.StatusCode))
	}

	return data, BuildResponse(r)
}

// DeleteBrandImage deletes the brand image for the system.
func (c *Client4) DeleteBrandImage() *Response {
	r, err := c.DoApiDelete(c.GetBrandRoute() + "/image")
	if err != nil {
		return BuildErrorResponse(r, err)
	}
	return BuildResponse(r)
}

// UploadBrandImage sets the brand image for the system.
func (c *Client4) UploadBrandImage(data []byte) (bool, *Response) {
	body := &bytes.Buffer{}
	writer := multipart.NewWriter(body)

	part, err := writer.CreateFormFile("image", "brand.png")
	if err != nil {
		return false, &Response{Error: NewAppError("UploadBrandImage", "model.client.set_profile_user.no_file.app_error", nil, err.Error(), http.StatusBadRequest)}
	}

	if _, err = io.Copy(part, bytes.NewBuffer(data)); err != nil {
		return false, &Response{Error: NewAppError("UploadBrandImage", "model.client.set_profile_user.no_file.app_error", nil, err.Error(), http.StatusBadRequest)}
	}

	if err = writer.Close(); err != nil {
		return false, &Response{Error: NewAppError("UploadBrandImage", "model.client.set_profile_user.writer.app_error", nil, err.Error(), http.StatusBadRequest)}
	}

	rq, err := http.NewRequest("POST", c.ApiUrl+c.GetBrandRoute()+"/image", bytes.NewReader(body.Bytes()))
	if err != nil {
		return false, &Response{Error: NewAppError("UploadBrandImage", "model.client.connecting.app_error", nil, err.Error(), http.StatusBadRequest)}
	}
	rq.Header.Set("Content-Type", writer.FormDataContentType())

	if len(c.AuthToken) > 0 {
		rq.Header.Set(HEADER_AUTH, c.AuthType+" "+c.AuthToken)
	}

	rp, err := c.HttpClient.Do(rq)
	if err != nil || rp == nil {
		return false, &Response{StatusCode: http.StatusForbidden, Error: NewAppError(c.GetBrandRoute()+"/image", "model.client.connecting.app_error", nil, err.Error(), http.StatusForbidden)}
	}
	defer closeBody(rp)

	if rp.StatusCode >= 300 {
		return false, BuildErrorResponse(rp, AppErrorFromJson(rp.Body))
	}

	return CheckStatusOK(rp), BuildResponse(rp)
}

// Logs Section

// GetLogs page of logs as a string array.
func (c *Client4) GetLogs(page, perPage int) ([]string, *Response) {
	query := fmt.Sprintf("?page=%v&logs_per_page=%v", page, perPage)
	r, err := c.DoApiGet("/logs"+query, "")
	if err != nil {
		return nil, BuildErrorResponse(r, err)
	}
	defer closeBody(r)
	return ArrayFromJson(r.Body), BuildResponse(r)
}

// PostLog is a convenience Web Service call so clients can log messages into
// the server-side logs. For example we typically log javascript error messages
// into the server-side. It returns the log message if the logging was successful.
func (c *Client4) PostLog(message map[string]string) (map[string]string, *Response) {
	r, err := c.DoApiPost("/logs", MapToJson(message))
	if err != nil {
		return nil, BuildErrorResponse(r, err)
	}
	defer closeBody(r)
	return MapFromJson(r.Body), BuildResponse(r)
}

// OAuth Section

// CreateOAuthApp will register a new OAuth 2.0 client application with Mattermost acting as an OAuth 2.0 service provider.
func (c *Client4) CreateOAuthApp(app *OAuthApp) (*OAuthApp, *Response) {
	r, err := c.DoApiPost(c.GetOAuthAppsRoute(), app.ToJson())
	if err != nil {
		return nil, BuildErrorResponse(r, err)
	}
	defer closeBody(r)
	return OAuthAppFromJson(r.Body), BuildResponse(r)
}

// UpdateOAuthApp updates a page of registered OAuth 2.0 client applications with Mattermost acting as an OAuth 2.0 service provider.
func (c *Client4) UpdateOAuthApp(app *OAuthApp) (*OAuthApp, *Response) {
	r, err := c.DoApiPut(c.GetOAuthAppRoute(app.Id), app.ToJson())
	if err != nil {
		return nil, BuildErrorResponse(r, err)
	}
	defer closeBody(r)
	return OAuthAppFromJson(r.Body), BuildResponse(r)
}

// GetOAuthApps gets a page of registered OAuth 2.0 client applications with Mattermost acting as an OAuth 2.0 service provider.
func (c *Client4) GetOAuthApps(page, perPage int) ([]*OAuthApp, *Response) {
	query := fmt.Sprintf("?page=%v&per_page=%v", page, perPage)
	r, err := c.DoApiGet(c.GetOAuthAppsRoute()+query, "")
	if err != nil {
		return nil, BuildErrorResponse(r, err)
	}
	defer closeBody(r)
	return OAuthAppListFromJson(r.Body), BuildResponse(r)
}

// GetOAuthApp gets a registered OAuth 2.0 client application with Mattermost acting as an OAuth 2.0 service provider.
func (c *Client4) GetOAuthApp(appId string) (*OAuthApp, *Response) {
	r, err := c.DoApiGet(c.GetOAuthAppRoute(appId), "")
	if err != nil {
		return nil, BuildErrorResponse(r, err)
	}
	defer closeBody(r)
	return OAuthAppFromJson(r.Body), BuildResponse(r)
}

// GetOAuthAppInfo gets a sanitized version of a registered OAuth 2.0 client application with Mattermost acting as an OAuth 2.0 service provider.
func (c *Client4) GetOAuthAppInfo(appId string) (*OAuthApp, *Response) {
	r, err := c.DoApiGet(c.GetOAuthAppRoute(appId)+"/info", "")
	if err != nil {
		return nil, BuildErrorResponse(r, err)
	}
	defer closeBody(r)
	return OAuthAppFromJson(r.Body), BuildResponse(r)
}

// DeleteOAuthApp deletes a registered OAuth 2.0 client application.
func (c *Client4) DeleteOAuthApp(appId string) (bool, *Response) {
	r, err := c.DoApiDelete(c.GetOAuthAppRoute(appId))
	if err != nil {
		return false, BuildErrorResponse(r, err)
	}
	defer closeBody(r)
	return CheckStatusOK(r), BuildResponse(r)
}

// RegenerateOAuthAppSecret regenerates the client secret for a registered OAuth 2.0 client application.
func (c *Client4) RegenerateOAuthAppSecret(appId string) (*OAuthApp, *Response) {
	r, err := c.DoApiPost(c.GetOAuthAppRoute(appId)+"/regen_secret", "")
	if err != nil {
		return nil, BuildErrorResponse(r, err)
	}
	defer closeBody(r)
	return OAuthAppFromJson(r.Body), BuildResponse(r)
}

// GetAuthorizedOAuthAppsForUser gets a page of OAuth 2.0 client applications the user has authorized to use access their account.
func (c *Client4) GetAuthorizedOAuthAppsForUser(userId string, page, perPage int) ([]*OAuthApp, *Response) {
	query := fmt.Sprintf("?page=%v&per_page=%v", page, perPage)
	r, err := c.DoApiGet(c.GetUserRoute(userId)+"/oauth/apps/authorized"+query, "")
	if err != nil {
		return nil, BuildErrorResponse(r, err)
	}
	defer closeBody(r)
	return OAuthAppListFromJson(r.Body), BuildResponse(r)
}

// AuthorizeOAuthApp will authorize an OAuth 2.0 client application to access a user's account and provide a redirect link to follow.
func (c *Client4) AuthorizeOAuthApp(authRequest *AuthorizeRequest) (string, *Response) {
	r, err := c.DoApiRequest(http.MethodPost, c.Url+"/oauth/authorize", authRequest.ToJson(), "")
	if err != nil {
		return "", BuildErrorResponse(r, err)
	}
	defer closeBody(r)
	return MapFromJson(r.Body)["redirect"], BuildResponse(r)
}

// DeauthorizeOAuthApp will deauthorize an OAuth 2.0 client application from accessing a user's account.
func (c *Client4) DeauthorizeOAuthApp(appId string) (bool, *Response) {
	requestData := map[string]string{"client_id": appId}
	r, err := c.DoApiRequest(http.MethodPost, c.Url+"/oauth/deauthorize", MapToJson(requestData), "")
	if err != nil {
		return false, BuildErrorResponse(r, err)
	}
	defer closeBody(r)
	return CheckStatusOK(r), BuildResponse(r)
}

// GetOAuthAccessToken is a test helper function for the OAuth access token endpoint.
func (c *Client4) GetOAuthAccessToken(data url.Values) (*AccessResponse, *Response) {
	rq, err := http.NewRequest(http.MethodPost, c.Url+"/oauth/access_token", strings.NewReader(data.Encode()))
	if err != nil {
		return nil, &Response{Error: NewAppError(c.Url+"/oauth/access_token", "model.client.connecting.app_error", nil, err.Error(), http.StatusBadRequest)}
	}
	rq.Header.Set("Content-Type", "application/x-www-form-urlencoded")

	if len(c.AuthToken) > 0 {
		rq.Header.Set(HEADER_AUTH, c.AuthType+" "+c.AuthToken)
	}

	rp, err := c.HttpClient.Do(rq)
	if err != nil || rp == nil {
		return nil, &Response{StatusCode: http.StatusForbidden, Error: NewAppError(c.Url+"/oauth/access_token", "model.client.connecting.app_error", nil, err.Error(), 403)}
	}
	defer closeBody(rp)

	if rp.StatusCode >= 300 {
		return nil, BuildErrorResponse(rp, AppErrorFromJson(rp.Body))
	}

	return AccessResponseFromJson(rp.Body), BuildResponse(rp)
}

// Elasticsearch Section

// TestElasticsearch will attempt to connect to the configured Elasticsearch server and return OK if configured.
// correctly.
func (c *Client4) TestElasticsearch() (bool, *Response) {
	r, err := c.DoApiPost(c.GetElasticsearchRoute()+"/test", "")
	if err != nil {
		return false, BuildErrorResponse(r, err)
	}
	defer closeBody(r)
	return CheckStatusOK(r), BuildResponse(r)
}

// PurgeElasticsearchIndexes immediately deletes all Elasticsearch indexes.
func (c *Client4) PurgeElasticsearchIndexes() (bool, *Response) {
	r, err := c.DoApiPost(c.GetElasticsearchRoute()+"/purge_indexes", "")
	if err != nil {
		return false, BuildErrorResponse(r, err)
	}
	defer closeBody(r)
	return CheckStatusOK(r), BuildResponse(r)
}

// Bleve Section

// PurgeBleveIndexes immediately deletes all Bleve indexes.
func (c *Client4) PurgeBleveIndexes() (bool, *Response) {
	r, err := c.DoApiPost(c.GetBleveRoute()+"/purge_indexes", "")
	if err != nil {
		return false, BuildErrorResponse(r, err)
	}
	defer closeBody(r)
	return CheckStatusOK(r), BuildResponse(r)
}

// Data Retention Section

// GetDataRetentionPolicy will get the current server data retention policy details.
func (c *Client4) GetDataRetentionPolicy() (*DataRetentionPolicy, *Response) {
	r, err := c.DoApiGet(c.GetDataRetentionRoute()+"/policy", "")
	if err != nil {
		return nil, BuildErrorResponse(r, err)
	}
	defer closeBody(r)
	return DataRetentionPolicyFromJson(r.Body), BuildResponse(r)
}

// Commands Section

// CreateCommand will create a new command if the user have the right permissions.
func (c *Client4) CreateCommand(cmd *Command) (*Command, *Response) {
	r, err := c.DoApiPost(c.GetCommandsRoute(), cmd.ToJson())
	if err != nil {
		return nil, BuildErrorResponse(r, err)
	}
	defer closeBody(r)
	return CommandFromJson(r.Body), BuildResponse(r)
}

// UpdateCommand updates a command based on the provided Command struct.
func (c *Client4) UpdateCommand(cmd *Command) (*Command, *Response) {
	r, err := c.DoApiPut(c.GetCommandRoute(cmd.Id), cmd.ToJson())
	if err != nil {
		return nil, BuildErrorResponse(r, err)
	}
	defer closeBody(r)
	return CommandFromJson(r.Body), BuildResponse(r)
}

// MoveCommand moves a command to a different team.
func (c *Client4) MoveCommand(teamId string, commandId string) (bool, *Response) {
	cmr := CommandMoveRequest{TeamId: teamId}
	r, err := c.DoApiPut(c.GetCommandMoveRoute(commandId), cmr.ToJson())
	if err != nil {
		return false, BuildErrorResponse(r, err)
	}
	defer closeBody(r)
	return CheckStatusOK(r), BuildResponse(r)
}

// DeleteCommand deletes a command based on the provided command id string.
func (c *Client4) DeleteCommand(commandId string) (bool, *Response) {
	r, err := c.DoApiDelete(c.GetCommandRoute(commandId))
	if err != nil {
		return false, BuildErrorResponse(r, err)
	}
	defer closeBody(r)
	return CheckStatusOK(r), BuildResponse(r)
}

// ListCommands will retrieve a list of commands available in the team.
func (c *Client4) ListCommands(teamId string, customOnly bool) ([]*Command, *Response) {
	query := fmt.Sprintf("?team_id=%v&custom_only=%v", teamId, customOnly)
	r, err := c.DoApiGet(c.GetCommandsRoute()+query, "")
	if err != nil {
		return nil, BuildErrorResponse(r, err)
	}
	defer closeBody(r)
	return CommandListFromJson(r.Body), BuildResponse(r)
}

// ListCommandAutocompleteSuggestions will retrieve a list of suggestions for a userInput.
func (c *Client4) ListCommandAutocompleteSuggestions(userInput, teamId string) ([]AutocompleteSuggestion, *Response) {
	query := fmt.Sprintf("/commands/autocomplete_suggestions?user_input=%v", userInput)
	r, err := c.DoApiGet(c.GetTeamRoute(teamId)+query, "")
	if err != nil {
		return nil, BuildErrorResponse(r, err)
	}
	defer closeBody(r)
	return AutocompleteSuggestionsFromJSON(r.Body), BuildResponse(r)
}

// GetCommandById will retrieve a command by id.
func (c *Client4) GetCommandById(cmdId string) (*Command, *Response) {
	url := fmt.Sprintf("%s/%s", c.GetCommandsRoute(), cmdId)
	r, err := c.DoApiGet(url, "")
	if err != nil {
		return nil, BuildErrorResponse(r, err)
	}
	defer closeBody(r)
	return CommandFromJson(r.Body), BuildResponse(r)
}

// ExecuteCommand executes a given slash command.
func (c *Client4) ExecuteCommand(channelId, command string) (*CommandResponse, *Response) {
	commandArgs := &CommandArgs{
		ChannelId: channelId,
		Command:   command,
	}
	r, err := c.DoApiPost(c.GetCommandsRoute()+"/execute", commandArgs.ToJson())
	if err != nil {
		return nil, BuildErrorResponse(r, err)
	}
	defer closeBody(r)

	response, _ := CommandResponseFromJson(r.Body)
	return response, BuildResponse(r)
}

// ExecuteCommandWithTeam executes a given slash command against the specified team.
// Use this when executing slash commands in a DM/GM, since the team id cannot be inferred in that case.
func (c *Client4) ExecuteCommandWithTeam(channelId, teamId, command string) (*CommandResponse, *Response) {
	commandArgs := &CommandArgs{
		ChannelId: channelId,
		TeamId:    teamId,
		Command:   command,
	}
	r, err := c.DoApiPost(c.GetCommandsRoute()+"/execute", commandArgs.ToJson())
	if err != nil {
		return nil, BuildErrorResponse(r, err)
	}
	defer closeBody(r)

	response, _ := CommandResponseFromJson(r.Body)
	return response, BuildResponse(r)
}

// ListAutocompleteCommands will retrieve a list of commands available in the team.
func (c *Client4) ListAutocompleteCommands(teamId string) ([]*Command, *Response) {
	r, err := c.DoApiGet(c.GetTeamAutoCompleteCommandsRoute(teamId), "")
	if err != nil {
		return nil, BuildErrorResponse(r, err)
	}
	defer closeBody(r)
	return CommandListFromJson(r.Body), BuildResponse(r)
}

// RegenCommandToken will create a new token if the user have the right permissions.
func (c *Client4) RegenCommandToken(commandId string) (string, *Response) {
	r, err := c.DoApiPut(c.GetCommandRoute(commandId)+"/regen_token", "")
	if err != nil {
		return "", BuildErrorResponse(r, err)
	}
	defer closeBody(r)
	return MapFromJson(r.Body)["token"], BuildResponse(r)
}

// Status Section

// GetUserStatus returns a user based on the provided user id string.
func (c *Client4) GetUserStatus(userId, etag string) (*Status, *Response) {
	r, err := c.DoApiGet(c.GetUserStatusRoute(userId), etag)
	if err != nil {
		return nil, BuildErrorResponse(r, err)
	}
	defer closeBody(r)
	return StatusFromJson(r.Body), BuildResponse(r)
}

// GetUsersStatusesByIds returns a list of users status based on the provided user ids.
func (c *Client4) GetUsersStatusesByIds(userIds []string) ([]*Status, *Response) {
	r, err := c.DoApiPost(c.GetUserStatusesRoute()+"/ids", ArrayToJson(userIds))
	if err != nil {
		return nil, BuildErrorResponse(r, err)
	}
	defer closeBody(r)
	return StatusListFromJson(r.Body), BuildResponse(r)
}

// UpdateUserStatus sets a user's status based on the provided user id string.
func (c *Client4) UpdateUserStatus(userId string, userStatus *Status) (*Status, *Response) {
	r, err := c.DoApiPut(c.GetUserStatusRoute(userId), userStatus.ToJson())
	if err != nil {
		return nil, BuildErrorResponse(r, err)
	}
	defer closeBody(r)
	return StatusFromJson(r.Body), BuildResponse(r)
}

// Emoji Section

// CreateEmoji will save an emoji to the server if the current user has permission
// to do so. If successful, the provided emoji will be returned with its Id field
// filled in. Otherwise, an error will be returned.
func (c *Client4) CreateEmoji(emoji *Emoji, image []byte, filename string) (*Emoji, *Response) {
	body := &bytes.Buffer{}
	writer := multipart.NewWriter(body)

	part, err := writer.CreateFormFile("image", filename)
	if err != nil {
		return nil, &Response{StatusCode: http.StatusForbidden, Error: NewAppError("CreateEmoji", "model.client.create_emoji.image.app_error", nil, err.Error(), 0)}
	}

	if _, err := io.Copy(part, bytes.NewBuffer(image)); err != nil {
		return nil, &Response{StatusCode: http.StatusForbidden, Error: NewAppError("CreateEmoji", "model.client.create_emoji.image.app_error", nil, err.Error(), 0)}
	}

	if err := writer.WriteField("emoji", emoji.ToJson()); err != nil {
		return nil, &Response{StatusCode: http.StatusForbidden, Error: NewAppError("CreateEmoji", "model.client.create_emoji.emoji.app_error", nil, err.Error(), 0)}
	}

	if err := writer.Close(); err != nil {
		return nil, &Response{StatusCode: http.StatusForbidden, Error: NewAppError("CreateEmoji", "model.client.create_emoji.writer.app_error", nil, err.Error(), 0)}
	}

	return c.DoEmojiUploadFile(c.GetEmojisRoute(), body.Bytes(), writer.FormDataContentType())
}

// GetEmojiList returns a page of custom emoji on the system.
func (c *Client4) GetEmojiList(page, perPage int) ([]*Emoji, *Response) {
	query := fmt.Sprintf("?page=%v&per_page=%v", page, perPage)
	r, err := c.DoApiGet(c.GetEmojisRoute()+query, "")
	if err != nil {
		return nil, BuildErrorResponse(r, err)
	}
	defer closeBody(r)
	return EmojiListFromJson(r.Body), BuildResponse(r)
}

// GetSortedEmojiList returns a page of custom emoji on the system sorted based on the sort
// parameter, blank for no sorting and "name" to sort by emoji names.
func (c *Client4) GetSortedEmojiList(page, perPage int, sort string) ([]*Emoji, *Response) {
	query := fmt.Sprintf("?page=%v&per_page=%v&sort=%v", page, perPage, sort)
	r, err := c.DoApiGet(c.GetEmojisRoute()+query, "")
	if err != nil {
		return nil, BuildErrorResponse(r, err)
	}
	defer closeBody(r)
	return EmojiListFromJson(r.Body), BuildResponse(r)
}

// DeleteEmoji delete an custom emoji on the provided emoji id string.
func (c *Client4) DeleteEmoji(emojiId string) (bool, *Response) {
	r, err := c.DoApiDelete(c.GetEmojiRoute(emojiId))
	if err != nil {
		return false, BuildErrorResponse(r, err)
	}
	defer closeBody(r)
	return CheckStatusOK(r), BuildResponse(r)
}

// GetEmoji returns a custom emoji based on the emojiId string.
func (c *Client4) GetEmoji(emojiId string) (*Emoji, *Response) {
	r, err := c.DoApiGet(c.GetEmojiRoute(emojiId), "")
	if err != nil {
		return nil, BuildErrorResponse(r, err)
	}
	defer closeBody(r)
	return EmojiFromJson(r.Body), BuildResponse(r)
}

// GetEmojiByName returns a custom emoji based on the name string.
func (c *Client4) GetEmojiByName(name string) (*Emoji, *Response) {
	r, err := c.DoApiGet(c.GetEmojiByNameRoute(name), "")
	if err != nil {
		return nil, BuildErrorResponse(r, err)
	}
	defer closeBody(r)
	return EmojiFromJson(r.Body), BuildResponse(r)
}

// GetEmojiImage returns the emoji image.
func (c *Client4) GetEmojiImage(emojiId string) ([]byte, *Response) {
	r, apErr := c.DoApiGet(c.GetEmojiRoute(emojiId)+"/image", "")
	if apErr != nil {
		return nil, BuildErrorResponse(r, apErr)
	}
	defer closeBody(r)

	data, err := ioutil.ReadAll(r.Body)
	if err != nil {
		return nil, BuildErrorResponse(r, NewAppError("GetEmojiImage", "model.client.read_file.app_error", nil, err.Error(), r.StatusCode))
	}

	return data, BuildResponse(r)
}

// SearchEmoji returns a list of emoji matching some search criteria.
func (c *Client4) SearchEmoji(search *EmojiSearch) ([]*Emoji, *Response) {
	r, err := c.DoApiPost(c.GetEmojisRoute()+"/search", search.ToJson())
	if err != nil {
		return nil, BuildErrorResponse(r, err)
	}
	defer closeBody(r)
	return EmojiListFromJson(r.Body), BuildResponse(r)
}

// AutocompleteEmoji returns a list of emoji starting with or matching name.
func (c *Client4) AutocompleteEmoji(name string, etag string) ([]*Emoji, *Response) {
	query := fmt.Sprintf("?name=%v", name)
	r, err := c.DoApiGet(c.GetEmojisRoute()+"/autocomplete"+query, "")
	if err != nil {
		return nil, BuildErrorResponse(r, err)
	}
	defer closeBody(r)
	return EmojiListFromJson(r.Body), BuildResponse(r)
}

// Reaction Section

// SaveReaction saves an emoji reaction for a post. Returns the saved reaction if successful, otherwise an error will be returned.
func (c *Client4) SaveReaction(reaction *Reaction) (*Reaction, *Response) {
	r, err := c.DoApiPost(c.GetReactionsRoute(), reaction.ToJson())
	if err != nil {
		return nil, BuildErrorResponse(r, err)
	}
	defer closeBody(r)
	return ReactionFromJson(r.Body), BuildResponse(r)
}

// GetReactions returns a list of reactions to a post.
func (c *Client4) GetReactions(postId string) ([]*Reaction, *Response) {
	r, err := c.DoApiGet(c.GetPostRoute(postId)+"/reactions", "")
	if err != nil {
		return nil, BuildErrorResponse(r, err)
	}
	defer closeBody(r)
	return ReactionsFromJson(r.Body), BuildResponse(r)
}

// DeleteReaction deletes reaction of a user in a post.
func (c *Client4) DeleteReaction(reaction *Reaction) (bool, *Response) {
	r, err := c.DoApiDelete(c.GetUserRoute(reaction.UserId) + c.GetPostRoute(reaction.PostId) + fmt.Sprintf("/reactions/%v", reaction.EmojiName))
	if err != nil {
		return false, BuildErrorResponse(r, err)
	}
	defer closeBody(r)
	return CheckStatusOK(r), BuildResponse(r)
}

// FetchBulkReactions returns a map of postIds and corresponding reactions
func (c *Client4) GetBulkReactions(postIds []string) (map[string][]*Reaction, *Response) {
	r, err := c.DoApiPost(c.GetPostsRoute()+"/ids/reactions", ArrayToJson(postIds))
	if err != nil {
		return nil, BuildErrorResponse(r, err)
	}
	defer closeBody(r)
	return MapPostIdToReactionsFromJson(r.Body), BuildResponse(r)
}

// Timezone Section

// GetSupportedTimezone returns a page of supported timezones on the system.
func (c *Client4) GetSupportedTimezone() ([]string, *Response) {
	r, err := c.DoApiGet(c.GetTimezonesRoute(), "")
	if err != nil {
		return nil, BuildErrorResponse(r, err)
	}
	defer closeBody(r)
	var timezones []string
	json.NewDecoder(r.Body).Decode(&timezones)
	return timezones, BuildResponse(r)
}

// Open Graph Metadata Section

// OpenGraph return the open graph metadata for a particular url if the site have the metadata.
func (c *Client4) OpenGraph(url string) (map[string]string, *Response) {
	requestBody := make(map[string]string)
	requestBody["url"] = url

	r, err := c.DoApiPost(c.GetOpenGraphRoute(), MapToJson(requestBody))
	if err != nil {
		return nil, BuildErrorResponse(r, err)
	}
	defer closeBody(r)
	return MapFromJson(r.Body), BuildResponse(r)
}

// Jobs Section

// GetJob gets a single job.
func (c *Client4) GetJob(id string) (*Job, *Response) {
	r, err := c.DoApiGet(c.GetJobsRoute()+fmt.Sprintf("/%v", id), "")
	if err != nil {
		return nil, BuildErrorResponse(r, err)
	}
	defer closeBody(r)
	return JobFromJson(r.Body), BuildResponse(r)
}

// GetJobs gets all jobs, sorted with the job that was created most recently first.
func (c *Client4) GetJobs(page int, perPage int) ([]*Job, *Response) {
	r, err := c.DoApiGet(c.GetJobsRoute()+fmt.Sprintf("?page=%v&per_page=%v", page, perPage), "")
	if err != nil {
		return nil, BuildErrorResponse(r, err)
	}
	defer closeBody(r)
	return JobsFromJson(r.Body), BuildResponse(r)
}

// GetJobsByType gets all jobs of a given type, sorted with the job that was created most recently first.
func (c *Client4) GetJobsByType(jobType string, page int, perPage int) ([]*Job, *Response) {
	r, err := c.DoApiGet(c.GetJobsRoute()+fmt.Sprintf("/type/%v?page=%v&per_page=%v", jobType, page, perPage), "")
	if err != nil {
		return nil, BuildErrorResponse(r, err)
	}
	defer closeBody(r)
	return JobsFromJson(r.Body), BuildResponse(r)
}

// CreateJob creates a job based on the provided job struct.
func (c *Client4) CreateJob(job *Job) (*Job, *Response) {
	r, err := c.DoApiPost(c.GetJobsRoute(), job.ToJson())
	if err != nil {
		return nil, BuildErrorResponse(r, err)
	}
	defer closeBody(r)
	return JobFromJson(r.Body), BuildResponse(r)
}

// CancelJob requests the cancellation of the job with the provided Id.
func (c *Client4) CancelJob(jobId string) (bool, *Response) {
	r, err := c.DoApiPost(c.GetJobsRoute()+fmt.Sprintf("/%v/cancel", jobId), "")
	if err != nil {
		return false, BuildErrorResponse(r, err)
	}
	defer closeBody(r)
	return CheckStatusOK(r), BuildResponse(r)
}

// Roles Section

// GetRole gets a single role by ID.
func (c *Client4) GetRole(id string) (*Role, *Response) {
	r, err := c.DoApiGet(c.GetRolesRoute()+fmt.Sprintf("/%v", id), "")
	if err != nil {
		return nil, BuildErrorResponse(r, err)
	}
	defer closeBody(r)
	return RoleFromJson(r.Body), BuildResponse(r)
}

// GetRoleByName gets a single role by Name.
func (c *Client4) GetRoleByName(name string) (*Role, *Response) {
	r, err := c.DoApiGet(c.GetRolesRoute()+fmt.Sprintf("/name/%v", name), "")
	if err != nil {
		return nil, BuildErrorResponse(r, err)
	}
	defer closeBody(r)
	return RoleFromJson(r.Body), BuildResponse(r)
}

// GetRolesByNames returns a list of roles based on the provided role names.
func (c *Client4) GetRolesByNames(roleNames []string) ([]*Role, *Response) {
	r, err := c.DoApiPost(c.GetRolesRoute()+"/names", ArrayToJson(roleNames))
	if err != nil {
		return nil, BuildErrorResponse(r, err)
	}
	defer closeBody(r)
	return RoleListFromJson(r.Body), BuildResponse(r)
}

// PatchRole partially updates a role in the system. Any missing fields are not updated.
func (c *Client4) PatchRole(roleId string, patch *RolePatch) (*Role, *Response) {
	r, err := c.DoApiPut(c.GetRolesRoute()+fmt.Sprintf("/%v/patch", roleId), patch.ToJson())
	if err != nil {
		return nil, BuildErrorResponse(r, err)
	}
	defer closeBody(r)
	return RoleFromJson(r.Body), BuildResponse(r)
}

// Schemes Section

// CreateScheme creates a new Scheme.
func (c *Client4) CreateScheme(scheme *Scheme) (*Scheme, *Response) {
	r, err := c.DoApiPost(c.GetSchemesRoute(), scheme.ToJson())
	if err != nil {
		return nil, BuildErrorResponse(r, err)
	}
	defer closeBody(r)
	return SchemeFromJson(r.Body), BuildResponse(r)
}

// GetScheme gets a single scheme by ID.
func (c *Client4) GetScheme(id string) (*Scheme, *Response) {
	r, err := c.DoApiGet(c.GetSchemeRoute(id), "")
	if err != nil {
		return nil, BuildErrorResponse(r, err)
	}
	defer closeBody(r)
	return SchemeFromJson(r.Body), BuildResponse(r)
}

// GetSchemes gets all schemes, sorted with the most recently created first, optionally filtered by scope.
func (c *Client4) GetSchemes(scope string, page int, perPage int) ([]*Scheme, *Response) {
	r, err := c.DoApiGet(c.GetSchemesRoute()+fmt.Sprintf("?scope=%v&page=%v&per_page=%v", scope, page, perPage), "")
	if err != nil {
		return nil, BuildErrorResponse(r, err)
	}
	defer closeBody(r)
	return SchemesFromJson(r.Body), BuildResponse(r)
}

// DeleteScheme deletes a single scheme by ID.
func (c *Client4) DeleteScheme(id string) (bool, *Response) {
	r, err := c.DoApiDelete(c.GetSchemeRoute(id))
	if err != nil {
		return false, BuildErrorResponse(r, err)
	}
	defer closeBody(r)
	return CheckStatusOK(r), BuildResponse(r)
}

// PatchScheme partially updates a scheme in the system. Any missing fields are not updated.
func (c *Client4) PatchScheme(id string, patch *SchemePatch) (*Scheme, *Response) {
	r, err := c.DoApiPut(c.GetSchemeRoute(id)+"/patch", patch.ToJson())
	if err != nil {
		return nil, BuildErrorResponse(r, err)
	}
	defer closeBody(r)
	return SchemeFromJson(r.Body), BuildResponse(r)
}

// GetTeamsForScheme gets the teams using this scheme, sorted alphabetically by display name.
func (c *Client4) GetTeamsForScheme(schemeId string, page int, perPage int) ([]*Team, *Response) {
	r, err := c.DoApiGet(c.GetSchemeRoute(schemeId)+fmt.Sprintf("/teams?page=%v&per_page=%v", page, perPage), "")
	if err != nil {
		return nil, BuildErrorResponse(r, err)
	}
	defer closeBody(r)
	return TeamListFromJson(r.Body), BuildResponse(r)
}

// GetChannelsForScheme gets the channels using this scheme, sorted alphabetically by display name.
func (c *Client4) GetChannelsForScheme(schemeId string, page int, perPage int) (ChannelList, *Response) {
	r, err := c.DoApiGet(c.GetSchemeRoute(schemeId)+fmt.Sprintf("/channels?page=%v&per_page=%v", page, perPage), "")
	if err != nil {
		return nil, BuildErrorResponse(r, err)
	}
	defer closeBody(r)
	return *ChannelListFromJson(r.Body), BuildResponse(r)
}

// Plugin Section

// UploadPlugin takes an io.Reader stream pointing to the contents of a .tar.gz plugin.
// WARNING: PLUGINS ARE STILL EXPERIMENTAL. THIS FUNCTION IS SUBJECT TO CHANGE.
func (c *Client4) UploadPlugin(file io.Reader) (*Manifest, *Response) {
	return c.uploadPlugin(file, false)
}

func (c *Client4) UploadPluginForced(file io.Reader) (*Manifest, *Response) {
	return c.uploadPlugin(file, true)
}

func (c *Client4) uploadPlugin(file io.Reader, force bool) (*Manifest, *Response) {
	body := new(bytes.Buffer)
	writer := multipart.NewWriter(body)

	if force {
		err := writer.WriteField("force", c.boolString(true))
		if err != nil {
			return nil, &Response{Error: NewAppError("UploadPlugin", "model.client.writer.app_error", nil, err.Error(), 0)}
		}
	}

	part, err := writer.CreateFormFile("plugin", "plugin.tar.gz")
	if err != nil {
		return nil, &Response{Error: NewAppError("UploadPlugin", "model.client.writer.app_error", nil, err.Error(), 0)}
	}

	if _, err = io.Copy(part, file); err != nil {
		return nil, &Response{Error: NewAppError("UploadPlugin", "model.client.writer.app_error", nil, err.Error(), 0)}
	}

	if err = writer.Close(); err != nil {
		return nil, &Response{Error: NewAppError("UploadPlugin", "model.client.writer.app_error", nil, err.Error(), 0)}
	}

	rq, err := http.NewRequest("POST", c.ApiUrl+c.GetPluginsRoute(), body)
	if err != nil {
		return nil, &Response{Error: NewAppError("UploadPlugin", "model.client.connecting.app_error", nil, err.Error(), http.StatusBadRequest)}
	}
	rq.Header.Set("Content-Type", writer.FormDataContentType())

	if len(c.AuthToken) > 0 {
		rq.Header.Set(HEADER_AUTH, c.AuthType+" "+c.AuthToken)
	}

	rp, err := c.HttpClient.Do(rq)
	if err != nil || rp == nil {
		return nil, BuildErrorResponse(rp, NewAppError("UploadPlugin", "model.client.connecting.app_error", nil, err.Error(), 0))
	}
	defer closeBody(rp)

	if rp.StatusCode >= 300 {
		return nil, BuildErrorResponse(rp, AppErrorFromJson(rp.Body))
	}

	return ManifestFromJson(rp.Body), BuildResponse(rp)
}

func (c *Client4) InstallPluginFromUrl(downloadUrl string, force bool) (*Manifest, *Response) {
	forceStr := c.boolString(force)

	url := fmt.Sprintf("%s?plugin_download_url=%s&force=%s", c.GetPluginsRoute()+"/install_from_url", url.QueryEscape(downloadUrl), forceStr)
	r, err := c.DoApiPost(url, "")
	if err != nil {
		return nil, BuildErrorResponse(r, err)
	}
	defer closeBody(r)
	return ManifestFromJson(r.Body), BuildResponse(r)
}

// InstallMarketplacePlugin will install marketplace plugin.
// WARNING: PLUGINS ARE STILL EXPERIMENTAL. THIS FUNCTION IS SUBJECT TO CHANGE.
func (c *Client4) InstallMarketplacePlugin(request *InstallMarketplacePluginRequest) (*Manifest, *Response) {
	json, err := request.ToJson()
	if err != nil {
		return nil, &Response{Error: NewAppError("InstallMarketplacePlugin", "model.client.plugin_request_to_json.app_error", nil, err.Error(), http.StatusBadRequest)}
	}
	r, appErr := c.DoApiPost(c.GetPluginsRoute()+"/marketplace", json)
	if appErr != nil {
		return nil, BuildErrorResponse(r, appErr)
	}
	defer closeBody(r)
	return ManifestFromJson(r.Body), BuildResponse(r)
}

// GetPlugins will return a list of plugin manifests for currently active plugins.
// WARNING: PLUGINS ARE STILL EXPERIMENTAL. THIS FUNCTION IS SUBJECT TO CHANGE.
func (c *Client4) GetPlugins() (*PluginsResponse, *Response) {
	r, err := c.DoApiGet(c.GetPluginsRoute(), "")
	if err != nil {
		return nil, BuildErrorResponse(r, err)
	}
	defer closeBody(r)
	return PluginsResponseFromJson(r.Body), BuildResponse(r)
}

// GetPluginStatuses will return the plugins installed on any server in the cluster, for reporting
// to the administrator via the system console.
// WARNING: PLUGINS ARE STILL EXPERIMENTAL. THIS FUNCTION IS SUBJECT TO CHANGE.
func (c *Client4) GetPluginStatuses() (PluginStatuses, *Response) {
	r, err := c.DoApiGet(c.GetPluginsRoute()+"/statuses", "")
	if err != nil {
		return nil, BuildErrorResponse(r, err)
	}
	defer closeBody(r)
	return PluginStatusesFromJson(r.Body), BuildResponse(r)
}

// RemovePlugin will disable and delete a plugin.
// WARNING: PLUGINS ARE STILL EXPERIMENTAL. THIS FUNCTION IS SUBJECT TO CHANGE.
func (c *Client4) RemovePlugin(id string) (bool, *Response) {
	r, err := c.DoApiDelete(c.GetPluginRoute(id))
	if err != nil {
		return false, BuildErrorResponse(r, err)
	}
	defer closeBody(r)
	return CheckStatusOK(r), BuildResponse(r)
}

// GetWebappPlugins will return a list of plugins that the webapp should download.
// WARNING: PLUGINS ARE STILL EXPERIMENTAL. THIS FUNCTION IS SUBJECT TO CHANGE.
func (c *Client4) GetWebappPlugins() ([]*Manifest, *Response) {
	r, err := c.DoApiGet(c.GetPluginsRoute()+"/webapp", "")
	if err != nil {
		return nil, BuildErrorResponse(r, err)
	}
	defer closeBody(r)
	return ManifestListFromJson(r.Body), BuildResponse(r)
}

// EnablePlugin will enable an plugin installed.
// WARNING: PLUGINS ARE STILL EXPERIMENTAL. THIS FUNCTION IS SUBJECT TO CHANGE.
func (c *Client4) EnablePlugin(id string) (bool, *Response) {
	r, err := c.DoApiPost(c.GetPluginRoute(id)+"/enable", "")
	if err != nil {
		return false, BuildErrorResponse(r, err)
	}
	defer closeBody(r)
	return CheckStatusOK(r), BuildResponse(r)
}

// DisablePlugin will disable an enabled plugin.
// WARNING: PLUGINS ARE STILL EXPERIMENTAL. THIS FUNCTION IS SUBJECT TO CHANGE.
func (c *Client4) DisablePlugin(id string) (bool, *Response) {
	r, err := c.DoApiPost(c.GetPluginRoute(id)+"/disable", "")
	if err != nil {
		return false, BuildErrorResponse(r, err)
	}
	defer closeBody(r)
	return CheckStatusOK(r), BuildResponse(r)
}

// GetMarketplacePlugins will return a list of plugins that an admin can install.
// WARNING: PLUGINS ARE STILL EXPERIMENTAL. THIS FUNCTION IS SUBJECT TO CHANGE.
func (c *Client4) GetMarketplacePlugins(filter *MarketplacePluginFilter) ([]*MarketplacePlugin, *Response) {
	route := c.GetPluginsRoute() + "/marketplace"
	u, parseErr := url.Parse(route)
	if parseErr != nil {
		return nil, &Response{Error: NewAppError("GetMarketplacePlugins", "model.client.parse_plugins.app_error", nil, parseErr.Error(), http.StatusBadRequest)}
	}

	filter.ApplyToURL(u)

	r, err := c.DoApiGet(u.String(), "")
	if err != nil {
		return nil, BuildErrorResponse(r, err)
	}
	defer closeBody(r)

	plugins, readerErr := MarketplacePluginsFromReader(r.Body)
	if readerErr != nil {
		return nil, BuildErrorResponse(r, NewAppError(route, "model.client.parse_plugins.app_error", nil, err.Error(), http.StatusBadRequest))
	}

	return plugins, BuildResponse(r)
}

// UpdateChannelScheme will update a channel's scheme.
func (c *Client4) UpdateChannelScheme(channelId, schemeId string) (bool, *Response) {
	sip := &SchemeIDPatch{SchemeID: &schemeId}
	r, err := c.DoApiPut(c.GetChannelSchemeRoute(channelId), sip.ToJson())
	if err != nil {
		return false, BuildErrorResponse(r, err)
	}
	defer closeBody(r)
	return CheckStatusOK(r), BuildResponse(r)
}

// UpdateTeamScheme will update a team's scheme.
func (c *Client4) UpdateTeamScheme(teamId, schemeId string) (bool, *Response) {
	sip := &SchemeIDPatch{SchemeID: &schemeId}
	r, err := c.DoApiPut(c.GetTeamSchemeRoute(teamId), sip.ToJson())
	if err != nil {
		return false, BuildErrorResponse(r, err)
	}
	defer closeBody(r)
	return CheckStatusOK(r), BuildResponse(r)
}

// GetRedirectLocation retrieves the value of the 'Location' header of an HTTP response for a given URL.
func (c *Client4) GetRedirectLocation(urlParam, etag string) (string, *Response) {
	url := fmt.Sprintf("%s?url=%s", c.GetRedirectLocationRoute(), url.QueryEscape(urlParam))
	r, err := c.DoApiGet(url, etag)
	if err != nil {
		return "", BuildErrorResponse(r, err)
	}
	defer closeBody(r)
	return MapFromJson(r.Body)["location"], BuildResponse(r)
}

// SetServerBusy will mark the server as busy, which disables non-critical services for `secs` seconds.
func (c *Client4) SetServerBusy(secs int) (bool, *Response) {
	url := fmt.Sprintf("%s?seconds=%d", c.GetServerBusyRoute(), secs)
	r, err := c.DoApiPost(url, "")
	if err != nil {
		return false, BuildErrorResponse(r, err)
	}
	defer closeBody(r)
	return CheckStatusOK(r), BuildResponse(r)
}

// ClearServerBusy will mark the server as not busy.
func (c *Client4) ClearServerBusy() (bool, *Response) {
	r, err := c.DoApiDelete(c.GetServerBusyRoute())
	if err != nil {
		return false, BuildErrorResponse(r, err)
	}
	defer closeBody(r)
	return CheckStatusOK(r), BuildResponse(r)
}

// GetServerBusy returns the current ServerBusyState including the time when a server marked busy
// will automatically have the flag cleared.
func (c *Client4) GetServerBusy() (*ServerBusyState, *Response) {
	r, err := c.DoApiGet(c.GetServerBusyRoute(), "")
	if err != nil {
		return nil, BuildErrorResponse(r, err)
	}
	defer closeBody(r)

	sbs := ServerBusyStateFromJson(r.Body)
	return sbs, BuildResponse(r)
}

// GetServerBusyExpires returns the time when a server marked busy
// will automatically have the flag cleared.
//
// Deprecated: Use GetServerBusy instead.
func (c *Client4) GetServerBusyExpires() (*time.Time, *Response) {
	r, err := c.DoApiGet(c.GetServerBusyRoute(), "")
	if err != nil {
		return nil, BuildErrorResponse(r, err)
	}
	defer closeBody(r)

	sbs := ServerBusyStateFromJson(r.Body)
	expires := time.Unix(sbs.Expires, 0)
	return &expires, BuildResponse(r)
}

// RegisterTermsOfServiceAction saves action performed by a user against a specific terms of service.
func (c *Client4) RegisterTermsOfServiceAction(userId, termsOfServiceId string, accepted bool) (*bool, *Response) {
	url := c.GetUserTermsOfServiceRoute(userId)
	data := map[string]interface{}{"termsOfServiceId": termsOfServiceId, "accepted": accepted}
	r, err := c.DoApiPost(url, StringInterfaceToJson(data))
	if err != nil {
		return nil, BuildErrorResponse(r, err)
	}
	defer closeBody(r)
	return NewBool(CheckStatusOK(r)), BuildResponse(r)
}

// GetTermsOfService fetches the latest terms of service
func (c *Client4) GetTermsOfService(etag string) (*TermsOfService, *Response) {
	url := c.GetTermsOfServiceRoute()
	r, err := c.DoApiGet(url, etag)
	if err != nil {
		return nil, BuildErrorResponse(r, err)
	}
	defer closeBody(r)
	return TermsOfServiceFromJson(r.Body), BuildResponse(r)
}

// GetUserTermsOfService fetches user's latest terms of service action if the latest action was for acceptance.
func (c *Client4) GetUserTermsOfService(userId, etag string) (*UserTermsOfService, *Response) {
	url := c.GetUserTermsOfServiceRoute(userId)
	r, err := c.DoApiGet(url, etag)
	if err != nil {
		return nil, BuildErrorResponse(r, err)
	}
	defer closeBody(r)
	return UserTermsOfServiceFromJson(r.Body), BuildResponse(r)
}

// CreateTermsOfService creates new terms of service.
func (c *Client4) CreateTermsOfService(text, userId string) (*TermsOfService, *Response) {
	url := c.GetTermsOfServiceRoute()
	data := map[string]interface{}{"text": text}
	r, err := c.DoApiPost(url, StringInterfaceToJson(data))
	if err != nil {
		return nil, BuildErrorResponse(r, err)
	}
	defer closeBody(r)
	return TermsOfServiceFromJson(r.Body), BuildResponse(r)
}

func (c *Client4) GetGroup(groupID, etag string) (*Group, *Response) {
	r, appErr := c.DoApiGet(c.GetGroupRoute(groupID), etag)
	if appErr != nil {
		return nil, BuildErrorResponse(r, appErr)
	}
	defer closeBody(r)
	return GroupFromJson(r.Body), BuildResponse(r)
}

func (c *Client4) PatchGroup(groupID string, patch *GroupPatch) (*Group, *Response) {
	payload, _ := json.Marshal(patch)
	r, appErr := c.DoApiPut(c.GetGroupRoute(groupID)+"/patch", string(payload))
	if appErr != nil {
		return nil, BuildErrorResponse(r, appErr)
	}
	defer closeBody(r)
	return GroupFromJson(r.Body), BuildResponse(r)
}

func (c *Client4) LinkGroupSyncable(groupID, syncableID string, syncableType GroupSyncableType, patch *GroupSyncablePatch) (*GroupSyncable, *Response) {
	payload, _ := json.Marshal(patch)
	url := fmt.Sprintf("%s/link", c.GetGroupSyncableRoute(groupID, syncableID, syncableType))
	r, appErr := c.DoApiPost(url, string(payload))
	if appErr != nil {
		return nil, BuildErrorResponse(r, appErr)
	}
	defer closeBody(r)
	return GroupSyncableFromJson(r.Body), BuildResponse(r)
}

func (c *Client4) UnlinkGroupSyncable(groupID, syncableID string, syncableType GroupSyncableType) *Response {
	url := fmt.Sprintf("%s/link", c.GetGroupSyncableRoute(groupID, syncableID, syncableType))
	r, appErr := c.DoApiDelete(url)
	if appErr != nil {
		return BuildErrorResponse(r, appErr)
	}
	defer closeBody(r)
	return BuildResponse(r)
}

func (c *Client4) GetGroupSyncable(groupID, syncableID string, syncableType GroupSyncableType, etag string) (*GroupSyncable, *Response) {
	r, appErr := c.DoApiGet(c.GetGroupSyncableRoute(groupID, syncableID, syncableType), etag)
	if appErr != nil {
		return nil, BuildErrorResponse(r, appErr)
	}
	defer closeBody(r)
	return GroupSyncableFromJson(r.Body), BuildResponse(r)
}

func (c *Client4) GetGroupSyncables(groupID string, syncableType GroupSyncableType, etag string) ([]*GroupSyncable, *Response) {
	r, appErr := c.DoApiGet(c.GetGroupSyncablesRoute(groupID, syncableType), etag)
	if appErr != nil {
		return nil, BuildErrorResponse(r, appErr)
	}
	defer closeBody(r)
	return GroupSyncablesFromJson(r.Body), BuildResponse(r)
}

func (c *Client4) PatchGroupSyncable(groupID, syncableID string, syncableType GroupSyncableType, patch *GroupSyncablePatch) (*GroupSyncable, *Response) {
	payload, _ := json.Marshal(patch)
	r, appErr := c.DoApiPut(c.GetGroupSyncableRoute(groupID, syncableID, syncableType)+"/patch", string(payload))
	if appErr != nil {
		return nil, BuildErrorResponse(r, appErr)
	}
	defer closeBody(r)
	return GroupSyncableFromJson(r.Body), BuildResponse(r)
}

func (c *Client4) TeamMembersMinusGroupMembers(teamID string, groupIDs []string, page, perPage int, etag string) ([]*UserWithGroups, int64, *Response) {
	groupIDStr := strings.Join(groupIDs, ",")
	query := fmt.Sprintf("?group_ids=%s&page=%d&per_page=%d", groupIDStr, page, perPage)
	r, err := c.DoApiGet(c.GetTeamRoute(teamID)+"/members_minus_group_members"+query, etag)
	if err != nil {
		return nil, 0, BuildErrorResponse(r, err)
	}
	defer closeBody(r)
	ugc := UsersWithGroupsAndCountFromJson(r.Body)
	return ugc.Users, ugc.Count, BuildResponse(r)
}

func (c *Client4) ChannelMembersMinusGroupMembers(channelID string, groupIDs []string, page, perPage int, etag string) ([]*UserWithGroups, int64, *Response) {
	groupIDStr := strings.Join(groupIDs, ",")
	query := fmt.Sprintf("?group_ids=%s&page=%d&per_page=%d", groupIDStr, page, perPage)
	r, err := c.DoApiGet(c.GetChannelRoute(channelID)+"/members_minus_group_members"+query, etag)
	if err != nil {
		return nil, 0, BuildErrorResponse(r, err)
	}
	defer closeBody(r)
	ugc := UsersWithGroupsAndCountFromJson(r.Body)
	return ugc.Users, ugc.Count, BuildResponse(r)
}

func (c *Client4) PatchConfig(config *Config) (*Config, *Response) {
	r, err := c.DoApiPut(c.GetConfigRoute()+"/patch", config.ToJson())
	if err != nil {
		return nil, BuildErrorResponse(r, err)
	}
	defer closeBody(r)
	return ConfigFromJson(r.Body), BuildResponse(r)
}

func (c *Client4) GetChannelModerations(channelID string, etag string) ([]*ChannelModeration, *Response) {
	r, err := c.DoApiGet(c.GetChannelRoute(channelID)+"/moderations", etag)
	if err != nil {
		return nil, BuildErrorResponse(r, err)
	}
	defer closeBody(r)
	return ChannelModerationsFromJson(r.Body), BuildResponse(r)
}

func (c *Client4) PatchChannelModerations(channelID string, patch []*ChannelModerationPatch) ([]*ChannelModeration, *Response) {
	payload, _ := json.Marshal(patch)
	r, err := c.DoApiPut(c.GetChannelRoute(channelID)+"/moderations/patch", string(payload))
	if err != nil {
		return nil, BuildErrorResponse(r, err)
	}
	defer closeBody(r)
	return ChannelModerationsFromJson(r.Body), BuildResponse(r)
}

func (c *Client4) GetKnownUsers() ([]string, *Response) {
	r, err := c.DoApiGet(c.GetUsersRoute()+"/known", "")
	if err != nil {
		return nil, BuildErrorResponse(r, err)
	}
	defer closeBody(r)
	var userIds []string
	json.NewDecoder(r.Body).Decode(&userIds)
	return userIds, BuildResponse(r)
}

func (c *Client4) GetChannelMemberCountsByGroup(channelID string, includeTimezones bool, etag string) ([]*ChannelMemberCountByGroup, *Response) {
	r, err := c.DoApiGet(c.GetChannelRoute(channelID)+"/member_counts_by_group?include_timezones="+strconv.FormatBool(includeTimezones), etag)
	if err != nil {
		return nil, BuildErrorResponse(r, err)
	}
	defer closeBody(r)
	return ChannelMemberCountsByGroupFromJson(r.Body), BuildResponse(r)
}

<<<<<<< HEAD
// GetGroupStats retrieves stats for a Mattermost Group
func (c *Client4) GetGroupStats(groupID string) (*GroupStats, *Response) {
	r, appErr := c.DoApiGet(c.GetGroupRoute(groupID)+"/stats", "")
	if appErr != nil {
		return nil, BuildErrorResponse(r, appErr)
	}
	defer closeBody(r)
	return GroupStatsFromJson(r.Body), BuildResponse(r)
=======
// RequestTrialLicense will request a trial license and install it in the server
func (c *Client4) RequestTrialLicense(users int) (bool, *Response) {
	b, _ := json.Marshal(map[string]int{"users": users})
	r, err := c.DoApiPost("/trial-license", string(b))
	if err != nil {
		return false, BuildErrorResponse(r, err)
	}
	defer closeBody(r)
	return CheckStatusOK(r), BuildResponse(r)
>>>>>>> 18ddae2c
}<|MERGE_RESOLUTION|>--- conflicted
+++ resolved
@@ -5114,7 +5114,6 @@
 	return ChannelMemberCountsByGroupFromJson(r.Body), BuildResponse(r)
 }
 
-<<<<<<< HEAD
 // GetGroupStats retrieves stats for a Mattermost Group
 func (c *Client4) GetGroupStats(groupID string) (*GroupStats, *Response) {
 	r, appErr := c.DoApiGet(c.GetGroupRoute(groupID)+"/stats", "")
@@ -5123,7 +5122,8 @@
 	}
 	defer closeBody(r)
 	return GroupStatsFromJson(r.Body), BuildResponse(r)
-=======
+}
+
 // RequestTrialLicense will request a trial license and install it in the server
 func (c *Client4) RequestTrialLicense(users int) (bool, *Response) {
 	b, _ := json.Marshal(map[string]int{"users": users})
@@ -5133,5 +5133,4 @@
 	}
 	defer closeBody(r)
 	return CheckStatusOK(r), BuildResponse(r)
->>>>>>> 18ddae2c
 }